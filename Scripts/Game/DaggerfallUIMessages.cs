﻿// Project:         Daggerfall Tools For Unity
// Copyright:       Copyright (C) 2009-2015 Daggerfall Workshop
// Web Site:        http://www.dfworkshop.net
// License:         MIT License (http://www.opensource.org/licenses/mit-license.php)
// Source Code:     https://github.com/Interkarma/daggerfall-unity
// Original Author: Gavin Clayton (interkarma@dfworkshop.net)
// Contributors:    
// 
// Notes:
//

using System;

namespace DaggerfallWorkshop.Game
{
    public class DaggerfallUIMessages
    {
        // General window messages
        public const string dfuiInitGame = "dfuiInitGame";
        public const string dfuiInitGameFromDeath = "dfuiInitGameFromDeath";

        // "Start Game" window messages
        public const string dfuiOpenLoadSavedGameWindow = "dfuiOpenLoadSavedGameWindow";
        public const string dfuiStartNewGame = "dfuiStartNewGame";
        public const string dfuiExitGame = "dfuiExitGame";

        // "Load Saved Game" window messages
        public const string dfuiSelectSaveGame = "dfuiSelectSaveGame";
        public const string dfuiOpenSelectedSaveGame = "dfuiOpenSelectedSaveGame";

        // "Book Reader" window messages
        public const string dfuiOpenBookReaderWindow = "dfuiOpenBookReaderWindow";
        public const string dfuiBookReaderPreviousPage = "dfuiBookReaderPreviousPage";
        public const string dfuiBookReaderNextPage = "dfuiBookReaderNextPage";

        // "VID Player" window messages
        public const string dfuiOpenVIDPlayerWindow = "dfuiOpenVIDPlayerWindow";

        // "Start New Game Wizard" window messages
        public const string dfuiStartNewGameWizard = "dfuiStartNewGameWizard";

        // "Pause options dialog" window messages
        public const string dfuiOpenPauseOptionsDialog = "dfuiOpenPauseOptionsDialog";

        // "In game windows" window messages
        public const string dfuiOpenCharacterSheetDialog = "dfuiOpenCharacterSheetDialog";
<<<<<<< HEAD

        public const string dfuiOpenAutomap = "dfuiOpenAutomap";
=======
        public const string dfuiOpenTravelMapDialog = "dfuiOpenTravelMapDialog";
>>>>>>> 77a45f7f
    }
}<|MERGE_RESOLUTION|>--- conflicted
+++ resolved
@@ -44,11 +44,8 @@
 
         // "In game windows" window messages
         public const string dfuiOpenCharacterSheetDialog = "dfuiOpenCharacterSheetDialog";
-<<<<<<< HEAD
+        public const string dfuiOpenTravelMapDialog = "dfuiOpenTravelMapDialog";
 
         public const string dfuiOpenAutomap = "dfuiOpenAutomap";
-=======
-        public const string dfuiOpenTravelMapDialog = "dfuiOpenTravelMapDialog";
->>>>>>> 77a45f7f
     }
 }