--- conflicted
+++ resolved
@@ -171,8 +171,6 @@
             {
                 label.Position = new Vector2(label.Position.x, label.Position.y + amount);
                 label.Enabled = label.Position.y < pagePanel.Size.y && label.Position.y + label.Size.y > 0;
-<<<<<<< HEAD
-=======
             }
 
             // page displayed at the center of the panel
@@ -181,7 +179,6 @@
             {
                 currentPage = centerPage;
                 DaggerfallUI.Instance.PlayOneShot(SoundClips.PageTurn);
->>>>>>> 5f504da6
             }
         }
     }
