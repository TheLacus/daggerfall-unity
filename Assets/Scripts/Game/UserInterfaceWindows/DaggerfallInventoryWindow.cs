--- conflicted
+++ resolved
@@ -500,12 +500,10 @@
 
             goldButton = DaggerfallUI.AddButton(goldButtonRect, NativePanel);
             goldButton.OnMouseClick += GoldButton_OnMouseClick;
-<<<<<<< HEAD
             goldButton.Hotkey = DaggerfallShortcut.GetBinding(DaggerfallShortcut.Buttons.InventoryGold);
-=======
+
             if (itemInfoPanel != null)
                 goldButton.OnMouseEnter += GoldButton_OnMouseEnter;
->>>>>>> 8aecb185
         }
 
         protected void SetupAccessoryElements()
@@ -2069,7 +2067,7 @@
         }
 
         private void UpdateItemInfoPanelGold()
-        {
+        {
             int gold = GameManager.Instance.PlayerEntity.GoldPieces;
             float weight = gold * DaggerfallBankManager.goldUnitWeightInKg;
             TextFile.Token[] tokens = {
