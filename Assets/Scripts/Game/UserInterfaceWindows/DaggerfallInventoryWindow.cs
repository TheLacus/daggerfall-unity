--- conflicted
+++ resolved
@@ -544,7 +544,6 @@
 
         private void SetupDefaultActionMode()
         {
-<<<<<<< HEAD
             bool proximityWagonAccess = false;
             if (GameManager.Instance.PlayerEnterExit.IsPlayerInsideDungeon && !allowDungeonWagonAccess)
                 proximityWagonAccess = DungeonWagonAccessProximityCheck();
@@ -567,21 +566,6 @@
                     SelectActionMode(ActionModes.Equip);
             }
             allowDungeonWagonAccess |= proximityWagonAccess;
-=======
-            if (lootTarget != null)
-                SelectActionMode(ActionModes.Remove);
-            // Start with wagon if accessing from dungeon
-            else if (allowDungeonWagonAccess)
-            {
-                ShowWagon(true);
-                SelectActionMode(ActionModes.Remove);
-            }
-            else
-                SelectActionMode(ActionModes.Equip);
-                
-            if (GameManager.Instance.PlayerEnterExit.IsPlayerInsideDungeon && !allowDungeonWagonAccess)
-                DungeonWagonAccessProximityCheck();
->>>>>>> 7a8806bf
         }
 
         public override void OnPush()
