﻿// Project:         Daggerfall Tools For Unity
// Copyright:       Copyright (C) 2009-2018 Daggerfall Workshop
// Web Site:        http://www.dfworkshop.net
// License:         MIT License (http://www.opensource.org/licenses/mit-license.php)
// Source Code:     https://github.com/Interkarma/daggerfall-unity
// Original Author: Gavin Clayton (interkarma@dfworkshop.net)
// Contributors:    
// 
// Notes:
//

using UnityEngine;
using System;
using System.IO;
using System.Collections;
using System.Collections.Generic;
using DaggerfallConnect;
using DaggerfallConnect.Arena2;
using DaggerfallWorkshop.Game.Formulas;
using DaggerfallWorkshop.Game.Player;
using DaggerfallWorkshop.Game.Items;
using DaggerfallWorkshop.Game.Serialization;
using DaggerfallWorkshop.Game.Utility;
using DaggerfallWorkshop.Game.MagicAndEffects;

namespace DaggerfallWorkshop.Game.Entity
{
    /// <summary>
    /// Base entity type for all living GameObjects in the world.
    /// The Effect system (spells, diseases, etc.) operates on entities.
    /// </summary>
    [Serializable]
    public abstract class DaggerfallEntity
    {
        #region Fields

        public const int NumberBodyParts = 7;
        public const int FatigueMultiplier = 64;

        protected Genders gender;
        protected DFCareer career = new DFCareer();
        protected string name;
        protected int level;
        protected DaggerfallStats stats = new DaggerfallStats();
        protected DaggerfallSkills skills = new DaggerfallSkills();
        protected DaggerfallResistances resistances = new DaggerfallResistances();
        protected ItemCollection items = new ItemCollection();
        protected ItemEquipTable equipTable = new ItemEquipTable();
        protected WorldContext worldContext = WorldContext.Nothing;
        protected int maxHealth;
        protected int currentHealth;
        protected int currentFatigue;
        protected int currentMagicka;
        protected int currentBreath;
        protected WeaponMaterialTypes minMetalToHit;
        protected sbyte[] armorValues = new sbyte[NumberBodyParts];
        protected bool isParalyzed;
        protected bool isSilenced;

        bool quiesce = false;

        // Temp entity spellbook
        List<EffectBundleSettings> spellbook = new List<EffectBundleSettings>();

        #endregion

        #region Class Properties

        /// <summary>
        /// Set true to suppress events during state restore.
        /// </summary>
        public bool Quiesce
        {
            get { return quiesce; }
            set { quiesce = value; }
        }

        /// <summary>
        /// Gets or set paralyzation flag.
        /// Each entity type will need to act on paralyzation in their own unique way.
        /// Note: This value is intentionally not serialized. It should only be set by live effects.
        /// </summary>
        public bool IsParalyzed
        {
            get { return isParalyzed; }
            set { isParalyzed = value; }
        }

        /// <summary>
<<<<<<< HEAD
        /// Gets or sets silenced flag.
        /// Note: This value is intentionally not serialized. It should only be set by live effects.
        /// </summary>
        public bool IsSilenced
        {
            get { return isSilenced; }
            set { isSilenced = value; }
=======
        /// Gets or sets world context of this entity for floating origin support.
        /// Not required by all systems but this is a nice central place for mobiles.
        /// </summary>
        public WorldContext WorldContext
        {
            get { return worldContext; }
            set { worldContext = value; }
>>>>>>> 9483975d
        }

        #endregion

        #region Entity Properties

        public Genders Gender { get { return gender; } set { gender = value; } }
        public DFCareer Career { get { return career; } set { career = value; } } 
        public string Name { get { return name; } set { name = value; } }
        public int Level { get { return level; } set { level = value; } }
        public DaggerfallStats Stats { get { return stats; } set { stats.Copy(value); } }
        public DaggerfallSkills Skills { get { return skills; } set { skills.Copy(value); } }
        public DaggerfallResistances Resistances { get { return resistances; } set { resistances.Copy(value); } }
        public ItemCollection Items { get { return items; } set { items.ReplaceAll(value); } }
        public ItemEquipTable ItemEquipTable { get { return equipTable; } }
        public int MaxHealth { get { return maxHealth; } set { maxHealth = value; } }
        public int CurrentHealth { get { return GetCurrentHealth(); } set { SetHealth(value); } }
        public int MaxFatigue { get { return (stats.LiveStrength + stats.LiveEndurance) * 64; } }
        public int CurrentFatigue { get { return GetCurrentFatigue(); } set { SetFatigue(value); } }
        public int MaxMagicka { get { return FormulaHelper.SpellPoints(stats.LiveIntelligence, career.SpellPointMultiplierValue); } }
        public int CurrentMagicka { get { return GetCurrentMagicka(); } set { SetMagicka(value); } }
        public int MaxBreath { get { return stats.LiveEndurance / 2; } }
        public int CurrentBreath { get { return currentBreath; } set { SetBreath(value); } }
        public WeaponMaterialTypes MinMetalToHit { get { return minMetalToHit; } set { minMetalToHit = value; } }
        public sbyte[] ArmorValues { get { return armorValues; } set { armorValues = value; } }
        public int DamageModifier { get { return FormulaHelper.DamageModifier(stats.LiveStrength); } }
        public int MaxEncumbrance { get { return FormulaHelper.MaxEncumbrance(stats.LiveStrength); } }
        public int MagicResist { get { return FormulaHelper.MagicResist(stats.LiveWillpower); } }
        public int ToHitModifier { get { return FormulaHelper.ToHitModifier(stats.LiveAgility); } }
        public int HitPointsModifier { get { return FormulaHelper.HitPointsModifier(stats.LiveEndurance); } }
        public int HealingRateModifier { get { return FormulaHelper.HealingRateModifier(stats.LiveEndurance); } }

        #endregion

        #region Constructors

        public DaggerfallEntity()
        {
            // Allow for resetting specific player state on new game or when game starts loading
            SaveLoadManager.OnStartLoad += SaveLoadManager_OnStartLoad;
            StartGameBehaviour.OnNewGame += StartGameBehaviour_OnNewGame;
        }

        #endregion

        #region Abstract Methods

        /// <summary>
        /// Sets entity defaults during scene startup.
        /// Defaults should be overwritten by normal processes such as
        /// character creation, monster instantiation, and save game deserialization.
        /// </summary>
        public abstract void SetEntityDefaults();

        #endregion

        #region Status Changes

        public int IncreaseHealth(int amount)
        {
            return SetHealth(currentHealth + amount);
        }

        public int DecreaseHealth(int amount)
        {
            return SetHealth(currentHealth - amount);
        }

        public virtual int SetHealth(int amount)
        {
            currentHealth = Mathf.Clamp(amount, 0, MaxHealth);
            if (currentHealth <= 0)
                RaiseOnDeathEvent();

            return currentHealth;
        }

        public int IncreaseFatigue(int amount, bool assignMultiplier = false)
        {
            // Optionally assign fatigue multiplier
            // This seems to be case for spell effects that heal fatigue
            if (assignMultiplier)
                amount *= FatigueMultiplier;

            return SetFatigue(currentFatigue + amount);
        }

        public int DecreaseFatigue(int amount, bool assignMultiplier = false)
        {
            // Optionally assign fatigue multiplier
            // This seems to be case for spell effects that damage fatigue
            if (assignMultiplier)
                amount *= FatigueMultiplier;

            return SetFatigue(currentFatigue - amount);
        }

        public virtual int SetFatigue(int amount)
        {
            currentFatigue = Mathf.Clamp(amount, 0, MaxFatigue);
            if (currentFatigue <= 0 && currentHealth > 0)
                RaiseOnExhaustedEvent();

            return currentFatigue;
        }

        public int IncreaseMagicka(int amount)
        {
            return SetMagicka(currentMagicka + amount);
        }

        public int DecreaseMagicka(int amount)
        {
            return SetMagicka(currentMagicka - amount);
        }

        public virtual int SetMagicka(int amount)
        {
            currentMagicka = Mathf.Clamp(amount, 0, MaxMagicka);
            if (currentMagicka <= 0)
                RaiseOnMagickaDepletedEvent();

            return currentMagicka;
        }

        public virtual int SetBreath(int amount)
        {
            currentBreath = Mathf.Clamp(amount, 0, MaxBreath);

            return currentBreath;
        }

        public void FillVitalSigns()
        {
            currentHealth = MaxHealth;
            currentFatigue = MaxFatigue;
            currentMagicka = MaxMagicka;
        }

        int GetCurrentHealth()
        {
            if (currentHealth > maxHealth)
                currentHealth = maxHealth;

            return currentHealth;
        }

        int GetCurrentFatigue()
        {
            if (currentFatigue > MaxFatigue)
                currentFatigue = MaxFatigue;

            return currentFatigue;
        }

        int GetCurrentMagicka()
        {
            if (currentMagicka > MaxMagicka)
                currentMagicka = MaxMagicka;

            return currentMagicka;
        }

        #endregion

        #region Public Methods

        /// <summary>
        /// Gets list of primary skills.
        /// </summary>
        public List<DFCareer.Skills> GetPrimarySkills()
        {
            List<DFCareer.Skills> primarySkills = new List<DFCareer.Skills>();
            primarySkills.Add(career.PrimarySkill1);
            primarySkills.Add(career.PrimarySkill2);
            primarySkills.Add(career.PrimarySkill3);

            return primarySkills;
        }

        /// <summary>
        /// Gets list of major skills.
        /// </summary>
        public List<DFCareer.Skills> GetMajorSkills()
        {
            List<DFCareer.Skills> majorSkills = new List<DFCareer.Skills>();
            majorSkills.Add(career.MajorSkill1);
            majorSkills.Add(career.MajorSkill2);
            majorSkills.Add(career.MajorSkill3);

            return majorSkills;
        }

        /// <summary>
        /// Gets list of minor skills.
        /// </summary>
        public List<DFCareer.Skills> GetMinorSkills()
        {
            List<DFCareer.Skills> minorSkills = new List<DFCareer.Skills>();
            minorSkills.Add(career.MinorSkill1);
            minorSkills.Add(career.MinorSkill2);
            minorSkills.Add(career.MinorSkill3);
            minorSkills.Add(career.MinorSkill4);
            minorSkills.Add(career.MinorSkill5);
            minorSkills.Add(career.MinorSkill6);

            return minorSkills;
        }

        /// <summary>
        /// Gets list of miscellaneous skills.
        /// </summary>
        public List<DFCareer.Skills> GetMiscSkills()
        {
            List<DFCareer.Skills> primarySkills = GetPrimarySkills();
            List<DFCareer.Skills> majorSkills = GetMajorSkills();
            List<DFCareer.Skills> minorSkills = GetMinorSkills();

            List<DFCareer.Skills> miscSkills = new List<DFCareer.Skills>();
            for (int i = 0; i < DaggerfallSkills.Count; i++)
            {
                if (!primarySkills.Contains((DFCareer.Skills)i) &&
                    !majorSkills.Contains((DFCareer.Skills)i) &&
                    !minorSkills.Contains((DFCareer.Skills)i))
                {
                    miscSkills.Add((DFCareer.Skills)i);
                }
            }

            return miscSkills;
        }

        /// <summary>
        /// Tally skill usage.
        /// </summary>
        public virtual void TallySkill(DFCareer.Skills skill, short amount)
        {
        }

        /// <summary>
        /// Update armor values after equipping or unequipping a piece of armor.
        /// </summary>
        public void UpdateEquippedArmorValues(DaggerfallUnityItem armor, bool equipping)
        {
            if (armor.ItemGroup == ItemGroups.Armor ||
                (armor.ItemGroup == ItemGroups.MensClothing && armor.GroupIndex >= 6 && armor.GroupIndex <= 8) ||
                (armor.ItemGroup == ItemGroups.WomensClothing && armor.GroupIndex >= 4 && armor.GroupIndex <= 6)
               )
            {
                if (!armor.IsShield)
                {
                    // Get slot used by this armor
                    EquipSlots slot = ItemEquipTable.GetEquipSlot(armor);

                    int index = (int)DaggerfallUnityItem.GetBodyPartForEquipSlot(slot);

                    if (equipping)
                    {
                        armorValues[index] -= (sbyte)(armor.GetMaterialArmorValue() * 5);
                    }
                    else
                    {
                        armorValues[index] += (sbyte)(armor.GetMaterialArmorValue() * 5);
                    }
                }
                else
                {
                    // Shield armor values in classic are unaffected by their material type.
                    int[] values = { 0, 0, 0, 0, 0, 0, 0 }; // shield's effect on the 7 armor values
                    int armorBonus = armor.GetShieldArmorValue();
                    BodyParts[] protectedBodyParts = armor.GetShieldProtectedBodyParts();

                    foreach (var BodyParts in protectedBodyParts)
                    {
                        values[(int)BodyParts] = armorBonus;
                    }

                    for (int i = 0; i < armorValues.Length; i++)
                    {
                        if (equipping)
                        {
                            armorValues[i] -= (sbyte)(values[i] * 5);
                        }
                        else
                        {
                            armorValues[i] += (sbyte)(values[i] * 5);
                        }
                    }
                }
            }
        }

        #endregion

        #region Temp Spellbook Helpers

        // NOTES:
        //  Likely to add a custom spell collection class later for spellbook
        //  Currently just need to wire up different ends of the systems and a simple collection will do here
        //  These old v1 spells will be removed at some point in future when ready

        public int SpellbookCount()
        {
            return spellbook.Count;
        }

        public bool GetSpell(int index, out EffectBundleSettings spell)
        {
            if (index < 0 || index > spellbook.Count - 1)
            {
                spell = new EffectBundleSettings();
                return false;
            }
            else
            {
                spell = spellbook[index];
                return true;
            }
        }

        public EffectBundleSettings[] GetSpells()
        {
            return spellbook.ToArray();
        }

        public void AddSpell(EffectBundleSettings spell)
        {
            // Just add spell to end of list for now
            // When implemented, the real collection class will allow for custom sorting
            spellbook.Add(spell);
        }

        public void DeleteSpell(int index)
        {
            if (index < 0 || index > spellbook.Count - 1)
                return;

            spellbook.RemoveAt(index);
        }

        public EffectBundleSettings[] SerializeSpellbook()
        {
            return spellbook.ToArray();
        }

        public void DeserializeSpellbook(EffectBundleSettings[] otherSpellbook)
        {
            spellbook = new List<EffectBundleSettings>();

            if (otherSpellbook == null || otherSpellbook.Length == 0)
                return;

            spellbook.AddRange(otherSpellbook);
        }

        #endregion

        #region Helpers

        /// <summary>
        /// Called by DaggerfallEntityBehaviour each frame.
        /// </summary>
        /// <param name="sender">DaggerfallEntityBehaviour making call.</param>
        public virtual void Update(DaggerfallEntityBehaviour sender)
        {
        }

        /// <summary>
        /// Called when starting a new game or when a game starts to load.
        /// Used to clear out any state that should not persist to a new game session.
        /// </summary>
        protected virtual void ResetEntityState()
        {
            isParalyzed = false;
            isSilenced = false;
            SetEntityDefaults();
        }

        #endregion

        #region Temporary Events

        // These tie in with temporary effects and will be moved later

        public delegate void OnDeathHandler(DaggerfallEntity entity);
        public event OnDeathHandler OnDeath;
        protected void RaiseOnDeathEvent()
        {
            if (OnDeath != null && !quiesce)
                OnDeath(this);
        }

        public delegate void OnExhaustedHandler(DaggerfallEntity entity);
        public event OnExhaustedHandler OnExhausted;
        void RaiseOnExhaustedEvent()
        {
            if (OnExhausted != null && !quiesce)
                OnExhausted(this);
        }

        public delegate void OnMagickaDepletedHandler(DaggerfallEntity entity);
        public event OnMagickaDepletedHandler OnMagickaDepleted;
        void RaiseOnMagickaDepletedEvent()
        {
            if (OnMagickaDepleted != null && !quiesce)
                OnMagickaDepleted(this);
        }

        #endregion

        #region Static Methods

        /// <summary>
        /// Gets class career template.
        /// Currently read from CLASS??.CFG. Would like to migrate this to a custom JSON format later.
        /// </summary>
        public static DFCareer GetClassCareerTemplate(ClassCareers career)
        {
            string filename = string.Format("CLASS{0:00}.CFG", (int)career);
            ClassFile file = new ClassFile();
            if (!file.Load(Path.Combine(DaggerfallUnity.Instance.Arena2Path, filename)))
                return null;

            return file.Career;
        }

        /// <summary>
        /// Gets monster career template.
        /// Currently read from MONSTER.BSA. Would like to migrate this to a custom JSON format later.
        /// </summary>
        /// <param name="career"></param>
        /// <returns></returns>
        public static DFCareer GetMonsterCareerTemplate(MonsterCareers career)
        {
            MonsterFile monsterFile = new MonsterFile();
            if (!monsterFile.Load(Path.Combine(DaggerfallUnity.Instance.Arena2Path, MonsterFile.Filename), FileUsage.UseMemory, true))
                throw new Exception("Could not load " + MonsterFile.Filename);

            return monsterFile.GetMonsterClass((int)career);
        }

        #endregion

        #region Event Handlers

        private void StartGameBehaviour_OnNewGame()
        {
            ResetEntityState();
        }

        private void SaveLoadManager_OnStartLoad(SaveData_v1 saveData)
        {
            ResetEntityState();
        }

        #endregion
    }
}<|MERGE_RESOLUTION|>--- conflicted
+++ resolved
@@ -87,7 +87,6 @@
         }
 
         /// <summary>
-<<<<<<< HEAD
         /// Gets or sets silenced flag.
         /// Note: This value is intentionally not serialized. It should only be set by live effects.
         /// </summary>
@@ -95,7 +94,8 @@
         {
             get { return isSilenced; }
             set { isSilenced = value; }
-=======
+        }
+
         /// Gets or sets world context of this entity for floating origin support.
         /// Not required by all systems but this is a nice central place for mobiles.
         /// </summary>
@@ -103,7 +103,6 @@
         {
             get { return worldContext; }
             set { worldContext = value; }
->>>>>>> 9483975d
         }
 
         #endregion
