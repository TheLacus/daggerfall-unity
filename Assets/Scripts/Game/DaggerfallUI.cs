--- conflicted
+++ resolved
@@ -77,11 +77,8 @@
         DaggerfallInventoryWindow dfInventoryWindow;
         DaggerfallTravelMapWindow dfTravelMapWindow;
         DaggerfallAutomapWindow dfAutomapWindow;
-<<<<<<< HEAD
         DaggerfallExteriorAutomapWindow dfExteriorAutomapWindow;
-=======
         QuestMachineInspectorWindow dfQuestInspector;
->>>>>>> 9209f20d
 
         DaggerfallFontPlus fontPetrock32;
 
@@ -161,9 +158,10 @@
             dfInventoryWindow = new DaggerfallInventoryWindow(uiManager);
             dfTravelMapWindow = new DaggerfallTravelMapWindow(uiManager);
             dfAutomapWindow = new DaggerfallAutomapWindow(uiManager);
+
+            dfExteriorAutomapWindow = new DaggerfallExteriorAutomapWindow(uiManager);
+
             dfQuestInspector = new QuestMachineInspectorWindow(uiManager);
-
-            dfExteriorAutomapWindow = new DaggerfallExteriorAutomapWindow(uiManager);
 
             SetupSingleton();
         }
