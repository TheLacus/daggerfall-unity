--- conflicted
+++ resolved
@@ -104,12 +104,8 @@
         private uint timeOfLastClimbingCheck = 0;
         private bool showClimbingModeMessage = true;
         private Vector2 lastHorizontalPosition = Vector2.zero;
-<<<<<<< HEAD
         private PlayerHeightChanger heightChanger;
-=======
-        private Croucher myCroucher;
         private PlayerSpeedChanger speedChanger;
->>>>>>> ecc53cac
 
         private CollisionFlags collisionFlags = 0;
 
