--- conflicted
+++ resolved
@@ -189,11 +189,7 @@
             myTransform = transform;
             speed = speedChanger.GetBaseSpeed();
             jumpTimer = antiBunnyHopFactor;
-<<<<<<< HEAD
-            //mainCamera = GameManager.Instance.MainCamera;
             climbingMotor = GetComponent<ClimbingMotor>();
-=======
->>>>>>> 42e39303
             heightChanger = GetComponent<PlayerHeightChanger>();
             levitateMotor = GetComponent<LevitateMotor>();
             frictionMotor = GetComponent<FrictionMotor>();
