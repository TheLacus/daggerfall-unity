--- conflicted
+++ resolved
@@ -1,4 +1,3 @@
-<<<<<<< HEAD
 // Project:         Daggerfall Tools For Unity
 // Copyright:       Copyright (C) 2009-2019 Daggerfall Workshop
 // Web Site:        http://www.dfworkshop.net
@@ -403,6 +402,10 @@
         /// </summary>
         public void UpdateAutomapStateOnWindowPush()
         {
+            // create teleport markers (that are not already present on map)
+            // since new teleporters could have been discovered by pc since last time map was open this must be checked here       
+            CreateTeleporterMarkers();
+
             SetActivationStateOfMapObjects(true);
 
             gameobjectPlayerMarkerArrow.transform.position = gameObjectPlayerAdvanced.transform.position;
@@ -417,12 +420,6 @@
             CreateLightsForAutomapGeometry();
 
             UpdateMicroMapTexture();
-
-            // create teleport markers (that are not already present on map)
-            CreateTeleporterMarkers();
-
-            if (gameobjectTeleporterMarkers != null)
-                gameobjectTeleporterMarkers.SetActive(true);
 
             UpdateSlicingPositionY();
         }
@@ -2252,11 +2249,6 @@
             // store list of teleporter connections
             automapDungeonState.dictTeleporterConnections = new Dictionary<string, TeleporterConnection>(dictTeleporterConnections);
 
-            // delete all user marker notes (in automap gameobject and internal list)
-            DestroyUserMarkerNotes();
-            // delete all teleporter markers (in automap gameobject and internal dict)
-            DestroyTeleporterMarkers();
-
             // replace or add discovery state for current dungeon
             DFLocation dfLocation = GameManager.Instance.PlayerGPS.CurrentLocation;
             string locationStringIdentifier = string.Format("{0}/{1}", dfLocation.RegionName, dfLocation.Name);
@@ -2461,16 +2453,15 @@
             if (loadedListUserNoteMarkers != null)
                 listUserNoteMarkers = loadedListUserNoteMarkers; //new SortedList<int, NoteMarker>(loadedListUserNoteMarkers);
 
-            foreach (var userMarkerNote in listUserNoteMarkers)
-            {
-                CreateUserMarker(userMarkerNote.Key, userMarkerNote.Value.position);
-            }
-
-            // (try to) load teleporter connections
+            foreach (var userNoteMarker in listUserNoteMarkers)
+            {
+                CreateUserMarker(userNoteMarker.Key, userNoteMarker.Value.position);
+            }
+
+            // (try to) load teleporter connections (creation of teleporter gameobjects for map is done on map open (UpdateAutomapStateOnWindowPush))
             var loadedDictTeleporterConnections = automapDungeonState.dictTeleporterConnections; // new Dictionary<string, TeleporterConnection>(automapDungeonState.dictTeleporterConnections);
             if (loadedDictTeleporterConnections != null)
                 dictTeleporterConnections = loadedDictTeleporterConnections;
-
         }
 
         /// <summary>
@@ -2762,2760 +2753,4 @@
     }
 
     #endregion
-=======
-// Project:         Daggerfall Tools For Unity
-// Copyright:       Copyright (C) 2009-2019 Daggerfall Workshop
-// Web Site:        http://www.dfworkshop.net
-// License:         MIT License (http://www.opensource.org/licenses/mit-license.php)
-// Source Code:     https://github.com/Interkarma/daggerfall-unity
-// Original Author: Michael Rauter (a.k.a. Nystul)
-// Contributors:    Lypyl, Interkarma
-// 
-// Notes:
-//
-
-//#define DEBUG_RAYCASTS
-//#define DEBUG_SHOW_RAYCAST_TIMES
-
-using UnityEngine;
-using System;
-using System.IO;
-using System.Collections;
-using System.Collections.Generic;
-using DaggerfallConnect;
-using DaggerfallConnect.Arena2;
-using DaggerfallConnect.Utility;
-using DaggerfallWorkshop;
-using DaggerfallWorkshop.Utility;
-using DaggerfallWorkshop.Game.UserInterface;
-using DaggerfallWorkshop.Game.UserInterfaceWindows;
-using DaggerfallWorkshop.Game.Player;
-using DaggerfallWorkshop.Game.Entity;
-using DaggerfallWorkshop.Game.Serialization;
-using DaggerfallWorkshop.Game.Utility;
-using Wenzil.Console;
-
-namespace DaggerfallWorkshop.Game
-{
-    using AutomapGeometryModelState = Automap.AutomapGeometryBlockState.AutomapGeometryBlockElementState.AutomapGeometryModelState;
-    using AutomapGeometryBlockElementState = Automap.AutomapGeometryBlockState.AutomapGeometryBlockElementState;
-
-    /// <summary>
-    /// this class provides the automap core functionality like geometry creation and discovery mechanism 
-    /// </summary>
-    public class Automap : MonoBehaviour
-    {
-        #region Singleton
-        private static Automap _instance;
-
-        public static Automap instance
-        {
-            get
-            {
-                if (_instance == null)
-                    _instance = GameObject.FindObjectOfType<Automap>();
-                return _instance;
-            }
-            private set { _instance = value; }
-        }
-        #endregion
-
-        #region classes
-
-        /// <summary>
-        /// class to store state of discovery of a dungeon block or interior, this state can be used to restore state of GameObject gameobjectGeometry
-        /// this class basically maps the two fields/states (MeshRenderer active state and Material shader keyword "RENDER_IN_GRAYSCALE") that are
-        /// used for discovery state of the models inside GameObject gameobjectGeometry when an interior is loaded into this GameObject
-        /// it is also used as type inside the blocks list in AutomapDungeonState
-        /// </summary>
-        public class AutomapGeometryBlockState
-        {
-            public class AutomapGeometryBlockElementState
-            {
-                public class AutomapGeometryModelState
-                {
-                    public bool discovered; /// discovered before (render model)
-                    public bool visitedInThisRun; /// visited in this dungeon run (if true render in color, otherwise grayscale)
-                }
-                public List<AutomapGeometryModelState> models;
-            }
-            public List<AutomapGeometryBlockElementState> blockElements;
-            public String blockName;
-        }
-
-        /// <summary>
-        /// class to store state of discovery of a dungeon, this state can be used to restore state of GameObject gameobjectGeometry
-        /// this class basically maps the two fields/states (MeshRenderer active state and Material shader keyword "RENDER_IN_GRAYSCALE") that are
-        /// used for discovery state of the models inside GameObject gameobjectGeometry when a dungeon is loaded into this GameObject
-        /// it also stores list of user note markers
-        /// </summary>
-        public class AutomapDungeonState
-        {
-            public String locationName; /// name of the dungeon location
-            public ulong timeInSecondsLastVisited; /// time in seconds (from DaggerfallDateTime) when player last visited the dungeon (used to store only the n last dungeons in save games)
-            public bool entranceDiscovered; /// indicates if the dungeon entrance has already been discovered
-            public List<AutomapGeometryBlockState> blocks; // automap geometry dungeon state
-            public SortedList<int, NoteMarker> listUserNoteMarkers; // list of user note markers
-            public Dictionary<string, TeleporterConnection> dictTeleporterConnections; // dictionary of discovered teleporter connections
-        }
-
-        public class NoteMarker
-        {
-            public string note;
-            public Vector3 position;
-
-            public NoteMarker(Vector3 position, string note)
-            {
-                this.note = note;
-                this.position = position;
-            }
-        }
-
-        /// <summary>
-        /// we need to use this instead of Transform since Transform can not be serialized
-        /// </summary>
-        public class TeleporterTransform
-        {
-            public Vector3 position;
-            public Quaternion rotation;
-
-            public TeleporterTransform(Transform transform)
-            {
-                position = transform.position;
-                rotation = transform.rotation;
-            }
-
-            public TeleporterTransform(Transform transform, Vector3 positionOffset)
-            {
-                position = transform.position + positionOffset;
-                rotation = transform.rotation;
-            }
-        }
-
-        public class TeleporterConnection
-        {
-            public TeleporterTransform teleporterEntrance;
-            public TeleporterTransform teleporterExit;
-
-            public override string ToString()
-            {
-              return "position: " + teleporterEntrance.position.ToString() + ", rotation: " + teleporterExit.rotation.ToString();
-            }
-        }
-
-        #endregion
-
-        #region Fields
-
-        const string textDatabase = "DaggerfallUI";
-
-        const string ResourceNameRotateArrow = "RotateArrow";
-
-        const string NameGamobjectBeacons = "Beacons";
-
-        const string NameGameobjectPlayerMarkerArrow = "PlayerMarkerArrow";
-        const string NameGameobjectBeaconPlayerPosition = "BeaconPlayerPosition";
-        const string NameGameobjectBeaconRotationPivotAxis = "BeaconRotationPivotAxis";
-        const string NameGameobjectRotateArrow = "CurvedArrow";
-        const string NameGameobjectBeaconEntrance = "BeaconEntrancePosition"; // gameobject will hold both entrance position marker beacon and cube entrance position marker
-        const string NameGameobjectBeaconEntrancePositionMarker = "BeaconEntrancePositionMarker";
-        const string NameGameobjectCubeEntrancePositionMarker = "CubeEntrancePositionMarker";        
-
-        const string NameGameobjectTeleporterPortalMarker = "PortalMarker";
-        const string NameGameobjectTeleporterSubStringStart = "Teleporter [";
-        const string NameGameobjectTeleporterEntranceSubStringEnd = "] - Portal Entrance";
-        const string NameGameobjectTeleporterExitSubStringEnd = "] - Portal Exit";
-        const string NameGameobjectTeleporterConnection = "Teleporter Connection";
-
-        const string NameGameobjectUserMarkerNotes = "UserMarkerNotes";
-        const string NameGameobjectUserNoteMarkerSubStringStart = "UserNoteMarker_";
-
-        const string NameGameobjectDiamond = "Diamond";
-
-        const float raycastDistanceDown = 3.0f; // 3 meters should be enough (note: flying too high will result in geometry not being revealed by this raycast
-        const float raycastDistanceViewDirection = 30.0f; // don't want to make it too easy to discover big halls - although it shouldn't be to small as well
-        const float raycastDistanceEntranceMarkerReveal = 100.0f;
-
-        const float scanRateGeometryDiscoveryInHertz = 5.0f; // n times per second the discovery of new geometry/meshes is checked
-
-        GameObject gameobjectAutomap = null; // used to hold reference to instance of GameObject "Automap" (which has script Game/Automap.cs attached)
-
-        GameObject gameobjectGeometry = null; // used to hold reference to instance of GameObject with level geometry used for automap        
-
-        int layerAutomap; // layer used for level geometry of automap
-        int layerPlayer; // player layer
-
-        GameObject gameObjectCameraAutomap = null; // used to hold reference to GameObject to which camera class for automap camera is attached to
-        Camera cameraAutomap = null; // camera for automap camera
-        
-        GameObject gameobjectAutomapKeyLight = null; // instead this script will use its own key light to lighten the level geometry used for automap
-        GameObject gameobjectAutomapFillLight = null; // and fill light
-        GameObject gameobjectAutomapBackLight = null; // and back light
-
-        GameObject gameObjectPlayerAdvanced = null; // used to hold reference to instance of GameObject "PlayerAdvanced"
-
-        float slicingBiasY; // y-bias from player y-position of geometry slice plane (set via Property SlicingBiasY used by DaggerfallAutomapWindow script to set value)
-
-        Vector3 rotationPivotAxisPosition; // position of the rotation pivot axis (set via Property RotationPivotAxisPosition used by DaggerfallAutomapWindow script to set value)
-
-        bool isOpenAutomap = false; // flag that indicates if automap window is open (set via Property IsOpenAutomap triggered by DaggerfallAutomapWindow script)
-
-        // automap render mode is a setting that influences geometry rendered above slicing plane
-        public enum AutomapRenderMode
-        {
-            Cutout = 0,
-            Wireframe = 1,
-            Transparent = 2
-        };
-
-        AutomapRenderMode currentAutomapRenderMode = AutomapRenderMode.Cutout; // currently selected automap render mode (default value: cutout)        
-
-        // flag that indicates if external script should reset automap settings (set via Property ResetAutomapSettingsSignalForExternalScript checked and erased by DaggerfallAutomapWindow script)
-        // this might look weirds - why not just notify the DaggerfallAutomapWindow class you may ask... - I wanted to make Automap inaware and independent of the actual GUI implementation
-        // so communication will always be only from DaggerfallAutomapWindow to Automap class - so into other direction it works in that way that Automap will pull
-        // from DaggerfallAutomapWindow via flags - this is why this flag and its Property ResetAutomapSettingsSignalForExternalScript exist
-        bool resetAutomapSettingsFromExternalScript = false;
-
-        GameObject gameobjectBeacons = null; // collector GameObject to hold beacons
-        GameObject gameobjectPlayerMarkerArrow = null; // GameObject which will hold player marker arrow
-        GameObject gameobjectBeaconPlayerPosition = null; // GameObject which will hold player marker ray (red ray)
-        GameObject gameobjectBeaconEntrancePosition = null; // GameObject which will hold (dungeon) entrance marker ray (green ray)
-        GameObject gameobjectBeaconRotationPivotAxis = null; // GameObject which will hold rotation pivot axis ray (blue ray)
-        GameObject gameobjectRotationArrow1 = null; // GameObject which will hold rotation arrow1 (blue arrow)
-        GameObject gameobjectRotationArrow2 = null; // GameObject which will hold rotation arrow2 (blue arrow)
-        GameObject gameObjectEntrancePositionCubeMarker = null; // used for entrance marker discovery
-
-        Collider playerCollider = null;
-
-        // specifies which object should have focus ()
-        public enum AutomapFocusObject
-        {
-            Player = 0,
-            Entrance = 1,
-            RotationAxis = 2
-        };
-
-        AutomapFocusObject focusObject;
-
-        //readonly Vector3 rayPlayerPosOffset = new Vector3(-0.1f, 0.0f, +0.1f); // small offset to prevent ray for player position to be exactly in the same position as the rotation pivot axis
-        //readonly Vector3 rayEntrancePosOffset = new Vector3(0.1f, 0.0f, +0.1f); // small offset to prevent ray for dungeon entrance to be exactly in the same position as the rotation pivot axis
-        readonly Vector3 rayPlayerPosOffset = new Vector3(0.0f, 0.0f, 0.0f); // small offset to prevent ray for player position to be exactly in the same position as the rotation pivot axis
-        readonly Vector3 rayEntrancePosOffset = new Vector3(0.0f, 0.0f, 0.0f); // small offset to prevent ray for dungeon entrance to be exactly in the same position as the rotation pivot axis
-
-        bool debugTeleportMode = false;
-
-        Texture2D textureMicroMap = null;
-
-        SortedList<int, NoteMarker> listUserNoteMarkers = new SortedList<int, NoteMarker>(); // the list containing the user note markers, key is the id used when creating the user note marker
-        int idOfUserMarkerNoteToBeChanged; // used to identify id of last double-clicked user note marker when changing note text
-        DaggerfallInputMessageBox messageboxUserNote;
-        GameObject gameObjectUserNoteMarkers = null; // container object for custom user notes markers
-
-
-        /// <summary>
-        /// this dictionary is used to store teleporter connections after being discovered by pc
-        /// </summary>
-        Dictionary<string, TeleporterConnection> dictTeleporterConnections = new Dictionary<string, TeleporterConnection>();
-
-        GameObject gameobjectTeleporterMarkers = null; // container object for teleporter markers
-
-        GameObject gameobjectTeleporterConnection = null; // on mouse hover over connection between portal entrance and exit is shown
-
-        int numberOfDungeonMemorized = 1; /// 0... vanilla daggerfall behavior, 1... remember last visited dungeon, n... remember n visited dungeons
-
-        // dungeon state is of type AutomapDungeonState which has its models in block field in a 4 level hierarchy
-        AutomapDungeonState automapDungeonState = null;
-        // interior state is of type AutomapGeometryBlockState which has its models in a 3 level hierarchy
-        AutomapGeometryBlockState automapGeometryInteriorState = null;
-
-        /// <summary>
-        /// this dictionary is used to store the discovery state of dungeons in the game world
-        /// the AutomapDungeonState is stored for each dungeon in this dictionary identified by its identifier string
-        /// </summary>
-        Dictionary<string, AutomapDungeonState> dictAutomapDungeonsDiscoveryState = new Dictionary<string, AutomapDungeonState>();
-
-        bool iTweenCameraAnimationIsRunning = false; // indicates if iTween camera animation is running (i.e. teleporter portal jump animation plays)
-
-        #endregion
-
-        #region Properties
-
-        public static string TextDatabase
-        {
-            get { return textDatabase; }
-        }
-
-        /// <summary>
-        /// DaggerfallAutomapWindow script will use this to get automap layer
-        /// </summary>
-        public int LayerAutomap
-        {
-            get { return (layerAutomap); }
-        }
-
-        /// <summary>
-        /// DaggerfallAutomapWindow script will use this to get automap camera
-        /// </summary>
-        public Camera CameraAutomap
-        {
-            get { return (cameraAutomap); }
-        }
-
-        /// <summary>
-        /// DaggerfallAutomapWindow script will use this to check if it should reset automap settings (and if it does it will erase flag)
-        /// </summary>
-        public bool ResetAutomapSettingsSignalForExternalScript
-        {
-            get { return (resetAutomapSettingsFromExternalScript); }
-            set { resetAutomapSettingsFromExternalScript = value; }
-        }
-
-        /// <summary>
-        /// DaggerfallAutomapWindow script will use this to propagate its slicingBiasY (y-offset from the player y position)
-        /// </summary>
-        public float SlicingBiasY
-        {
-            get { return (slicingBiasY); }
-            set { slicingBiasY = value; }
-        }
-
-        /// <summary>
-        /// DaggerfallAutomapWindow script will use this to propagate its rotation pivot axis position (dependent on selected view)
-        /// </summary>
-        public Vector3 RotationPivotAxisPosition
-        {
-            get { return (rotationPivotAxisPosition); }
-            set { rotationPivotAxisPosition = value; }
-        }
-
-        /// <summary>
-        /// DaggerfallAutomapWindow script will use this to propagate its rotation pivot axis rotation
-        /// (rotating the pixot axis will rotate the indicator arrows as they are child objects of the pivot axis)
-        /// </summary>
-        public Quaternion RotationPivotAxisRotation
-        {
-            get { return (gameobjectBeaconRotationPivotAxis.transform.rotation); }
-            set { gameobjectBeaconRotationPivotAxis.transform.rotation = value; }
-        }        
-
-        /// <summary>
-        /// DaggerfallAutomapWindow script will use this to propagate if the automap window is open or not
-        /// </summary>
-        public bool IsOpenAutomap
-        {
-            set { isOpenAutomap = value; }
-        }
-
-        /// <summary>
-        /// used to set or get the debug teleport mode
-        /// </summary>
-        public bool DebugTeleportMode
-        {
-            get { return (debugTeleportMode); }
-            set { debugTeleportMode = value; }
-        }
-
-        /// <summary>
-        /// returns the Texture2D containing the texture with the micro map (small texture with 2x2 pixels representing a dungeon block - note: rendering will render this texture at double size)
-        /// </summary>
-        public Texture2D TextureMicroMap
-        {
-            get { return textureMicroMap; }
-        }
-
-        /// <summary>
-        /// returns true if a iTween camera animation is running
-        /// (i.e. teleporter portal has been clicked and animation runs to jump to /
-        /// focus portal at other end of teleporter connection)
-        /// </summary>
-        public bool ITweenCameraAnimationIsRunning
-        {
-            get { return iTweenCameraAnimationIsRunning; }
-        }
-
-        #endregion
-
-        #region Public Methods
-
-        /// <summary>
-        /// GetState() method for save system integration
-        /// </summary>
-        public Dictionary<string, AutomapDungeonState> GetState()
-        {
-            SaveStateAutomapDungeon(false);
-            return dictAutomapDungeonsDiscoveryState;
-        }
-
-        /// <summary>
-        /// SetState() method for save system integration
-        /// </summary>
-        public void SetState(Dictionary<string, AutomapDungeonState> savedDictAutomapDungeonsDiscoveryState)
-        {
-            dictAutomapDungeonsDiscoveryState = savedDictAutomapDungeonsDiscoveryState;
-        }
-
-        /// <summary>
-        /// sets the number of dungeons that are memorized
-        /// </summary>
-        public void SetNumberOfDungeonMemorized(int n)
-        {
-            numberOfDungeonMemorized = n;
-        }
-
-        /// <summary>
-        /// DaggerfallAutomapWindow script will use this to signal this script to update when automap window was pushed - TODO: check if this can done with an event (if events work with gui windows)
-        /// </summary>
-        public void UpdateAutomapStateOnWindowPush()
-        {
-            // create teleport markers (that are not already present on map)
-            // since new teleporters could have been discovered by pc since last time map was open this must be checked here       
-            CreateTeleporterMarkers();
-
-            SetActivationStateOfMapObjects(true);
-
-            gameobjectPlayerMarkerArrow.transform.position = gameObjectPlayerAdvanced.transform.position;
-            gameobjectPlayerMarkerArrow.transform.rotation = gameObjectPlayerAdvanced.transform.rotation;
-
-            gameobjectBeaconPlayerPosition.transform.position = gameObjectPlayerAdvanced.transform.position + rayPlayerPosOffset;
-
-            // create camera (if not present) that will render automap level geometry
-            CreateAutomapCamera();
-
-            // create lights that will light automap level geometry
-            CreateLightsForAutomapGeometry();
-
-            UpdateMicroMapTexture();
-
-            UpdateSlicingPositionY();
-        }
-
-        /// <summary>
-        /// DaggerfallAutomapWindow script will use this to signal this script to update when automap window was popped - TODO: check if this can done with an event (if events work with gui windows)
-        /// </summary>
-        public void UpdateAutomapStateOnWindowPop()
-        {
-            // about SetActivationStateOfMapObjects(false):
-            // this will not be enough if we will eventually allow gui windows to be opened while exploring the world
-            // then it will be necessary to either only disable the colliders on the automap level geometry or
-            // make player collision ignore colliders of objects in automap layer - I would clearly prefer this option
-            SetActivationStateOfMapObjects(false);
-
-            if ((GameManager.Instance.PlayerEnterExit.IsPlayerInside) && ((GameManager.Instance.PlayerEnterExit.IsPlayerInsideBuilding) || (GameManager.Instance.PlayerEnterExit.IsPlayerInsideDungeon) || (GameManager.Instance.PlayerEnterExit.IsPlayerInsideDungeonCastle)))
-            {
-                // and get rid of lights used to light the automap level geometry
-                UnityEngine.Object.Destroy(gameobjectAutomapKeyLight);
-                UnityEngine.Object.Destroy(gameobjectAutomapFillLight);
-                UnityEngine.Object.Destroy(gameobjectAutomapBackLight);
-            }
-
-            // destroy the camera so it does not use system resources
-            if (gameObjectCameraAutomap != null)
-            {
-                UnityEngine.Object.Destroy(gameObjectCameraAutomap);
-            }
-        }
-
-        /// <summary>
-        /// DaggerfallAutomapWindow script will use this to signal this script to update when anything changed that requires Automap to update - TODO: check if this can done with an event (if events work with gui windows)
-        /// </summary>
-        public void ForceUpdate()
-        {
-            Update();
-        }
-
-        /// <summary>
-        /// DaggerfallAutomapWindow script will use this to signal this script to switch to the next available automap rendering mode
-        /// </summary>
-        public void SwitchToNextAutomapRenderMode()
-        {
-            int numberOfAutomapRenderModes = Enum.GetNames(typeof(AutomapRenderMode)).Length;
-            currentAutomapRenderMode++;
-            if ((int)currentAutomapRenderMode > numberOfAutomapRenderModes - 1) // first mode is mode 0 -> so use numberOfAutomapRenderModes-1 for comparison
-                currentAutomapRenderMode = 0;
-            switch (currentAutomapRenderMode)
-            {
-                default:
-                case AutomapRenderMode.Transparent:
-                    Shader.DisableKeyword("AUTOMAP_RENDER_MODE_WIREFRAME");
-                    Shader.EnableKeyword("AUTOMAP_RENDER_MODE_TRANSPARENT");
-                    break;
-                case AutomapRenderMode.Wireframe:
-                    Shader.EnableKeyword("AUTOMAP_RENDER_MODE_WIREFRAME");
-                    Shader.DisableKeyword("AUTOMAP_RENDER_MODE_TRANSPARENT");
-                    break;
-                case AutomapRenderMode.Cutout:
-                    Shader.DisableKeyword("AUTOMAP_RENDER_MODE_WIREFRAME");
-                    Shader.DisableKeyword("AUTOMAP_RENDER_MODE_TRANSPARENT");
-                    break;
-            }
-        }
-
-        /// <summary>
-        /// DaggerfallAutomapWindow script will use this to signal this script to switch to automap rendering mode "transparent"
-        /// </summary>
-        public void SwitchToAutomapRenderModeTransparent()
-        {
-            currentAutomapRenderMode = AutomapRenderMode.Transparent;
-            Shader.DisableKeyword("AUTOMAP_RENDER_MODE_WIREFRAME");
-            Shader.EnableKeyword("AUTOMAP_RENDER_MODE_TRANSPARENT");
-        }
-
-        /// <summary>
-        /// DaggerfallAutomapWindow script will use this to signal this script to switch to automap rendering mode "wireframe"
-        /// </summary>
-        public void SwitchToAutomapRenderModeWireframe()
-        {
-            currentAutomapRenderMode = AutomapRenderMode.Wireframe;
-            Shader.EnableKeyword("AUTOMAP_RENDER_MODE_WIREFRAME");
-            Shader.DisableKeyword("AUTOMAP_RENDER_MODE_TRANSPARENT");
-        }
-
-        /// <summary>
-        /// DaggerfallAutomapWindow script will use this to signal this script to switch to automap rendering mode "cutout"
-        /// </summary>
-        public void SwitchToAutomapRenderModeCutout()
-        {
-            currentAutomapRenderMode = AutomapRenderMode.Cutout;
-            Shader.DisableKeyword("AUTOMAP_RENDER_MODE_WIREFRAME");
-            Shader.DisableKeyword("AUTOMAP_RENDER_MODE_TRANSPARENT");                        
-        }
-
-        /// <summary>
-        /// DaggerfallAutomapWindow script will use this to signal this script to switch focus to next object of interest and return the GameObject which has focus
-        /// </summary>
-        /// <returns> the GameObject which has the focus </returns>
-        public GameObject SwitchFocusToNextObject()
-        {
-            int numberOfAutomapFocusObjects = Enum.GetNames(typeof(AutomapFocusObject)).Length;
-            focusObject++;
-            // if entrance is not discovered and focusObject is entrance
-            if ((gameobjectBeaconEntrancePosition) && (!gameobjectBeaconEntrancePosition.activeSelf) && focusObject == AutomapFocusObject.Entrance)
-            {
-                focusObject++; // skip entrance and focus next object
-            }
-            if ((int)focusObject > numberOfAutomapFocusObjects - 1) // first mode is mode 0 -> so use numberOfAutomapFocusObjects-1 for comparison
-                focusObject = 0;
-            GameObject gameobjectInFocus;
-            switch (focusObject)
-            {
-                default:
-                case AutomapFocusObject.Player:
-                    gameobjectInFocus = gameobjectBeaconPlayerPosition;
-                    break;
-                case AutomapFocusObject.Entrance:
-                    gameobjectInFocus = gameobjectBeaconEntrancePosition;
-                    break;
-                case AutomapFocusObject.RotationAxis:
-                    gameobjectInFocus = gameobjectBeaconRotationPivotAxis;
-                    break;
-            }
-            return (gameobjectInFocus);
-        }
-
-        /// <summary>
-        /// gets the mouse hover over text that will be displayed in the status bar/info bar at the bottom of the automap window
-        /// </summary>
-        /// <param name="screenPosition">the mouse position to be used for raycast</param>
-        /// <returns>the string containing the hover over text</returns>
-        public string GetMouseHoverOverText(Vector2 screenPosition)
-        {
-            RaycastHit? nearestHit = null;
-            GetRayCastNearestHitOnAutomapLayer(screenPosition, out nearestHit);
-
-            if (nearestHit.HasValue)
-            {
-                // if hit geometry is user note marker
-                if (nearestHit.Value.transform.name.StartsWith(NameGameobjectUserNoteMarkerSubStringStart))
-                {
-                    int id = System.Convert.ToInt32(nearestHit.Value.transform.name.Replace(NameGameobjectUserNoteMarkerSubStringStart, ""));
-                    if (listUserNoteMarkers.ContainsKey(id))
-                        return listUserNoteMarkers[id].note; // get user note by id
-                }
-                // if hit geometry is player position beacon
-                else if (nearestHit.Value.transform.name == NameGameobjectBeaconPlayerPosition)
-                {
-                    return TextManager.Instance.GetText(textDatabase, "automapPlayerPositionBeacon");
-                }
-                // if hit geometry is player rotation pivot axis or rotation indicator arrows
-                else if (nearestHit.Value.transform.name == NameGameobjectBeaconRotationPivotAxis || nearestHit.Value.transform.name == NameGameobjectRotateArrow)
-                {
-                    return TextManager.Instance.GetText(textDatabase, "automapRotationPivotAxis");
-                }
-                // if hit geometry is dungeon entrance/exit position beacon
-                else if (nearestHit.Value.transform.name == NameGameobjectBeaconEntrancePositionMarker)
-                {
-                    return TextManager.Instance.GetText(textDatabase, "automapEntranceExitPositionBeacon");
-                }
-                // if hit geometry is dungeon entrance/exit position marker
-                else if (nearestHit.Value.transform.name == NameGameobjectCubeEntrancePositionMarker)
-                {
-                    return TextManager.Instance.GetText(textDatabase, "automapEntranceExit");
-                }
-                // if hit geometry is player position marker arrow
-                else if (nearestHit.Value.transform.name == NameGameobjectPlayerMarkerArrow)
-                {
-                    return TextManager.Instance.GetText(textDatabase, "automapPlayerMarker");
-                }
-                // if hit geometry is teleporter portal marker and its parent gameobject is an teleporter entrance
-                else if (
-                        nearestHit.Value.transform.name == NameGameobjectTeleporterPortalMarker &&
-                        nearestHit.Value.transform.parent.transform.name.StartsWith(NameGameobjectTeleporterSubStringStart) &&
-                        nearestHit.Value.transform.parent.transform.name.EndsWith(NameGameobjectTeleporterEntranceSubStringEnd)
-                        )
-                {
-                    return TextManager.Instance.GetText(textDatabase, "automapTeleporterEntrance");
-                }
-                // if hit geometry is teleporter portal marker and its parent gameobject is an teleporter exit
-                else if (
-                        nearestHit.Value.transform.name == NameGameobjectTeleporterPortalMarker &&
-                        nearestHit.Value.transform.parent.transform.name.StartsWith(NameGameobjectTeleporterSubStringStart) &&
-                        nearestHit.Value.transform.parent.transform.name.EndsWith(NameGameobjectTeleporterExitSubStringEnd)
-                        )
-                {
-                    return TextManager.Instance.GetText(textDatabase, "automapTeleporterExit");
-                }
-            }
-            return ""; // otherwise return empty string (= no mouse hover over text will be displayed)
-        }
-
-        /// <summary>
-        /// will make the mouse hover over gameobjects appear in the automap window
-        /// </summary>
-        /// <param name="screenPosition">the mouse position to be used for raycast</param>
-        /// <returns>a flag that will indicate that the automap render panel will need to be updated</returns>
-        public bool UpdateMouseHoverOverGameObjects(Vector2 screenPosition)
-        {
-            RaycastHit? nearestHit = null;
-            GetRayCastNearestHitOnAutomapLayer(screenPosition, out nearestHit);
-
-            if (nearestHit.HasValue)
-            {
-                // if hit geometry is teleporter portal marker and its parent gameobject is an teleporter entrance
-                if (nearestHit.Value.transform.name == NameGameobjectTeleporterPortalMarker && gameobjectTeleporterConnection == null)
-                {
-                    gameobjectTeleporterConnection = GameObject.CreatePrimitive(PrimitiveType.Cylinder);
-                    UnityEngine.Object.Destroy(gameobjectTeleporterConnection.GetComponent<Collider>());
-                    gameobjectTeleporterConnection.name = NameGameobjectTeleporterConnection;
-                    gameobjectTeleporterConnection.transform.SetParent(gameobjectAutomap.transform);
-                    gameobjectTeleporterConnection.layer = layerAutomap;
-                    Material material = new Material(Shader.Find("Standard"));
-                    material.color = new Color(0.43f, 0.34f, 0.85f, 1.0f);
-                    material.SetFloat("_Metallic", 0.0f);
-                    material.SetFloat("_Glossiness", 0.0f);
-                    gameobjectTeleporterConnection.GetComponent<MeshRenderer>().material = material;
-
-                    TeleporterConnection connection = null;
-                    // hit portal marker is an entrance portal
-                    if (nearestHit.Value.transform.parent.transform.name.EndsWith(NameGameobjectTeleporterEntranceSubStringEnd))
-                    {
-                        string key = nearestHit.Value.transform.parent.transform.name.Replace(NameGameobjectTeleporterSubStringStart, "");
-                        key = key.Replace(NameGameobjectTeleporterEntranceSubStringEnd, "");
-                        if (dictTeleporterConnections.ContainsKey(key))
-                        {
-                            connection = dictTeleporterConnections[key];
-                        }
-                    }
-                    // hit portal marker is an exit portal
-                    else if (nearestHit.Value.transform.parent.transform.name.EndsWith(NameGameobjectTeleporterExitSubStringEnd))
-                    {
-                        string key = nearestHit.Value.transform.parent.transform.name.Replace(NameGameobjectTeleporterSubStringStart, "");
-                        key = key.Replace(NameGameobjectTeleporterExitSubStringEnd, "");
-                        if (dictTeleporterConnections.ContainsKey(key))
-                        {
-                            connection = dictTeleporterConnections[key];
-                        }
-                    }
-
-                    gameobjectTeleporterConnection.transform.position = (connection.teleporterEntrance.position + connection.teleporterExit.position) * 0.5f;
-                    gameobjectTeleporterConnection.transform.localScale = new Vector3(0.2f, (connection.teleporterEntrance.position - connection.teleporterExit.position).magnitude * 0.5f, 0.2f);
-                    gameobjectTeleporterConnection.transform.rotation = Quaternion.FromToRotation(Vector3.up, (connection.teleporterEntrance.position - connection.teleporterExit.position));
-
-                    return true; // signalize to update automap render panel
-                }
-
-                if (nearestHit.Value.transform.name != NameGameobjectTeleporterPortalMarker)// if no teleporter portal was hit
-                {
-                    // destroy teleporter connection gameobject
-                    if (gameobjectTeleporterConnection != null)
-                    {
-                        UnityEngine.GameObject.Destroy(gameobjectTeleporterConnection);                        
-                    }
-                    return true; // signalize to update automap render panel
-                }
-            }
-            else
-            {
-                if (gameobjectTeleporterConnection != null)
-                {
-                    UnityEngine.GameObject.Destroy(gameobjectTeleporterConnection);                    
-                }
-                return true; // signalize to update automap render panel
-            }
-
-            return false; // no update required in the automap render panel
-        }
-
-        public bool TryForTeleporterPortalsAtScreenPosition(Vector2 screenPosition)
-        {
-            RaycastHit? nearestHit = null;
-            GetRayCastNearestHitOnAutomapLayer(screenPosition, out nearestHit);
-
-            if (nearestHit.HasValue)
-            {
-                // if hit gamobject is a teleporter portal marker
-                if (nearestHit.Value.transform.name == NameGameobjectTeleporterPortalMarker)
-                {
-                    // hit portal marker is an entrance portal
-                    if (nearestHit.Value.transform.parent.transform.name.EndsWith(NameGameobjectTeleporterEntranceSubStringEnd))
-                    {
-                        string key = nearestHit.Value.transform.parent.transform.name.Replace(NameGameobjectTeleporterSubStringStart, "");
-                        key = key.Replace(NameGameobjectTeleporterEntranceSubStringEnd, "");
-                        if (dictTeleporterConnections.ContainsKey(key))
-                        {
-                            TeleporterConnection connection = dictTeleporterConnections[key];
-
-                            iTweenCameraAnimationIsRunning = true;
-                            Hashtable moveParams = __ExternalAssets.iTween.Hash(
-                            "position", cameraAutomap.transform.position - (connection.teleporterEntrance.position - connection.teleporterExit.position),
-                            //"position", connection.teleporterExit.position - cameraAutomap.transform.forward * computedCameraBackwardDistance,
-                            "time", 1.0f,
-                            "ignoretimescale", true, // important since timescale == 0 in menus
-                            "easetype", __ExternalAssets.iTween.EaseType.easeInOutSine,
-                            "oncomplete", "ITweenAnimationComplete",
-                            "oncompletetarget", this.gameObject // important to specify target so that oncomplete function is found (since it is not part of camera gameobject)
-                            );
-                            __ExternalAssets.iTween.MoveTo(cameraAutomap.gameObject, moveParams); // MoveTo call on camera gameObject
-                        }
-                    }
-                    // hit portal marker is an exit portal
-                    else if (nearestHit.Value.transform.parent.transform.name.EndsWith(NameGameobjectTeleporterExitSubStringEnd))
-                    {
-                        string key = nearestHit.Value.transform.parent.transform.name.Replace(NameGameobjectTeleporterSubStringStart, "");
-                        key = key.Replace(NameGameobjectTeleporterExitSubStringEnd, "");
-                        if (dictTeleporterConnections.ContainsKey(key))
-                        {
-                            TeleporterConnection connection = dictTeleporterConnections[key];
-
-                            iTweenCameraAnimationIsRunning = true;
-                            Hashtable moveParams = __ExternalAssets.iTween.Hash(
-                            "position", cameraAutomap.transform.position - (connection.teleporterExit.position - connection.teleporterEntrance.position),
-                            //"position", connection.teleporterEntrance.position - cameraAutomap.transform.forward * computedCameraBackwardDistance,
-                            "time", 1.0f,
-                            "ignoretimescale", true, // important since timescale == 0 in menus
-                            "easetype", __ExternalAssets.iTween.EaseType.easeInOutSine,
-                            "oncomplete", "ITweenAnimationComplete",
-                            "oncompletetarget", this.gameObject // important to specify target so that oncomplete function is found (since it is not part of camera gameobject)
-                            );
-                            __ExternalAssets.iTween.MoveTo(cameraAutomap.gameObject, moveParams); // MoveTo call on camera gameObject
-                        }
-                    }
-                    return true;
-                }
-            }
-            return false;
-        }
-
-        private void ITweenAnimationComplete()
-        {
-            iTweenCameraAnimationIsRunning = false;
-        }
-
-        /// <summary>
-        /// method which tries to add or edit an existing user marker on a given click position
-        /// raycast test: if automap geometry is hit -> add new marker, if marker is hit -> edit marker, otherwise: do nothing
-        /// </summary>
-        /// <param name="screenPosition">the mouse position to be used for raycast</param>
-        public void TryToAddOrEditUserNoteMarkerOnDungeonSegmentAtScreenPosition(Vector2 screenPosition, bool editUserNoteOnCreation)
-        {
-            RaycastHit? nearestHit = null;
-            GetRayCastNearestHitOnAutomapLayer(screenPosition, out nearestHit);
-            
-            if (nearestHit.HasValue)
-            {
-                // if hit gamobject is not a user note marker (so for now it is possible to create markers around beacons - this is intended)
-                if (!nearestHit.Value.transform.name.StartsWith(NameGameobjectUserNoteMarkerSubStringStart))
-                {
-                    // add a new user note marker
-                    Vector3 spawningPosition = (nearestHit.Value.point) + nearestHit.Value.normal * 0.7f;
-
-                    // test if there is already a user note marker near to the requested spawning position
-                    var enumerator = listUserNoteMarkers.GetEnumerator();
-                    while (enumerator.MoveNext())
-                    {                        
-                        if (Vector3.Distance(enumerator.Current.Value.position, spawningPosition) < 1.0f)
-                            return; // if yes, do not add a new marker
-                    }
-                    
-                    int id = listUserNoteMarkers.AddNext(new NoteMarker(spawningPosition, ""));
-                    /*GameObject gameObjectNewUserNoteMarker =*/ CreateUserMarker(id, spawningPosition);
-
-                    if (editUserNoteOnCreation)
-                    {
-                        EditUserNote(id);
-                    }
-                }
-                else
-                {
-                    // edit user note marker
-                    int id = System.Convert.ToInt32(nearestHit.Value.transform.name.Replace(NameGameobjectUserNoteMarkerSubStringStart, ""));
-                    EditUserNote(id);
-                }
-            }
-        }
-
-        /// <summary>
-        /// method which tries to delete an existing user marker on a given click position
-        /// </summary>
-        /// <param name="screenPosition">the mouse position to be used for raycast</param>
-        /// <returns>true if a marker was hit and thus deleted</returns>
-        public bool TryToRemoveUserNoteMarkerOnDungeonSegmentAtScreenPosition(Vector2 screenPosition)
-        {
-            RaycastHit? nearestHit = null;
-            GetRayCastNearestHitOnAutomapLayer(screenPosition, out nearestHit);
-
-            if (nearestHit.HasValue)
-            {
-                if (nearestHit.Value.transform.name.StartsWith(NameGameobjectUserNoteMarkerSubStringStart)) // if user note marker was hit
-                {                    
-                    int id = System.Convert.ToInt32(nearestHit.Value.transform.name.Replace(NameGameobjectUserNoteMarkerSubStringStart, ""));
-                    if (listUserNoteMarkers.ContainsKey(id))
-                        listUserNoteMarkers.Remove(id); // remove it from list
-                    GameObject.Destroy(nearestHit.Value.transform.gameObject); // and destroy gameobject
-                    return true;
-                }
-            }
-            return false;
-        }
-
-        /// <summary>
-        /// method which tries if a raycast will hit automap geometry and if so will center camera on the click position
-        /// </summary>
-        /// <param name="screenPosition">the mouse position to be used for raycast</param>
-        public void TryCenterAutomapCameraOnDungeonSegmentAtScreenPosition(Vector2 screenPosition)
-        {
-            RaycastHit? nearestHit = null;
-            GetRayCastNearestHitOnAutomapLayer(screenPosition, out nearestHit);
-
-            if (nearestHit.HasValue)
-            {
-                float distance = (cameraAutomap.transform.position - gameObjectPlayerAdvanced.transform.position).magnitude;
-                cameraAutomap.transform.position = (nearestHit.Value.point);
-                cameraAutomap.transform.position -= cameraAutomap.transform.forward * distance;
-            }
-        }
-
-        /// <summary>
-        /// method which tries if a raycast will hit automap geometry and if so will center rotation pivot axis on the click position
-        /// </summary>
-        /// <param name="screenPosition">the mouse position to be used for raycast</param>
-        public void TrySetRotationPivotAxisToDungeonSegmentAtScreenPosition(Vector2 screenPosition)
-        {
-            RaycastHit? nearestHit = null;
-            GetRayCastNearestHitOnAutomapLayer(screenPosition, out nearestHit);
-
-            if (nearestHit.HasValue)
-            {
-                float yOffset = +1.0f;
-                rotationPivotAxisPosition = new Vector3(nearestHit.Value.point.x, nearestHit.Value.point.y + yOffset, nearestHit.Value.point.z);
-            }
-        }
-
-        /// <summary>
-        /// DaggerfallAutomapWindow script will use this to signal this script to try to teleport player to dungeon segment shown at a provided screen position
-        /// </summary>
-        /// <param name="screenPosition"> the screen position of interest - if a dungeon segment is shown at this position player will be teleported there </param>
-        public void TryTeleportPlayerToDungeonSegmentAtScreenPosition(Vector2 screenPosition)
-        {
-            RaycastHit? nearestHit = null;
-            GetRayCastNearestHitOnAutomapLayer(screenPosition, out nearestHit);
-
-            if (nearestHit.HasValue)
-            {
-                gameObjectPlayerAdvanced.transform.position = nearestHit.Value.point + Vector3.up * 0.1f;
-                gameobjectBeaconPlayerPosition.transform.position = nearestHit.Value.point + rayPlayerPosOffset;
-                gameobjectPlayerMarkerArrow.transform.position = nearestHit.Value.point + rayPlayerPosOffset;
-            }
-
-            // don't forget to update micro map texture, so new player position is visualized correctly on micro map
-            UpdateMicroMapTexture();
-        }
-
-        #endregion
-
-        #region Unity
-
-        void Awake()
-        {
-            gameObjectPlayerAdvanced = GameObject.Find("PlayerAdvanced");
-            if (!gameObjectPlayerAdvanced)
-            {
-                DaggerfallUnity.LogMessage("GameObject \"PlayerAdvanced\" not found! in script Automap (in function Awake())", true);
-                if (Application.isEditor)
-                    Debug.Break();
-                else
-                    Application.Quit();
-            }
-
-            layerAutomap = LayerMask.NameToLayer("Automap");
-            if (layerAutomap == -1)
-            {
-                DaggerfallUnity.LogMessage("Did not find Layer with name \"Automap\"! Defaulting to Layer 10\nIt is prefered that Layer \"Automap\" is set in Unity Editor under \"Edit/Project Settings/Tags and Layers!\"", true);
-                layerAutomap = 10;
-            }
-
-            layerPlayer = LayerMask.NameToLayer("Player");
-            if (layerPlayer == -1)
-            {
-                DaggerfallUnity.LogMessage("Did not find Layer with name \"Player\"! entrance/exit marker discovery will not work", true);
-            }
-
-
-            Camera.main.cullingMask = Camera.main.cullingMask & ~((1 << layerAutomap)); // don't render automap layer with main camera
-        }
-
-        void OnDestroy()
-        {
-
-        }
-
-        void OnEnable()
-        {
-            PlayerEnterExit.OnTransitionInterior += OnTransitionToInterior;
-            PlayerEnterExit.OnTransitionDungeonInterior += OnTransitionToDungeonInterior;
-            PlayerEnterExit.OnTransitionExterior += OnTransitionToExterior;
-            PlayerEnterExit.OnTransitionDungeonExterior += OnTransitionToDungeonExterior;
-            StartGameBehaviour.OnNewGame += OnNewGame;
-            SaveLoadManager.OnLoad += OnLoadEvent;
-            DaggerfallAction.OnTeleportAction += OnTeleportAction;
-        }
-
-        void OnDisable()
-        {
-            PlayerEnterExit.OnTransitionInterior -= OnTransitionToInterior;
-            PlayerEnterExit.OnTransitionDungeonInterior -= OnTransitionToDungeonInterior;
-            PlayerEnterExit.OnTransitionExterior -= OnTransitionToExterior;
-            PlayerEnterExit.OnTransitionDungeonExterior -= OnTransitionToDungeonExterior;
-            StartGameBehaviour.OnNewGame -= OnNewGame;
-            SaveLoadManager.OnLoad -= OnLoadEvent;
-            DaggerfallAction.OnTeleportAction -= OnTeleportAction;
-        }
-
-        void Start()
-        {
-            // Set number of dungeons memorized
-            SetNumberOfDungeonMemorized(DaggerfallUnity.Settings.AutomapNumberOfDungeons);
-
-            gameobjectAutomap = GameObject.Find("Automap/InteriorAutomap");
-            if (gameobjectAutomap == null)
-            {
-                DaggerfallUnity.LogMessage("GameObject \"Automap/InteriorAutomap\" missing! Create a GameObject called \"Automap\" in root of hierarchy and add a GameObject \"InternalAutomap\" to it, to this add script Game/Automap!\"", true);
-                if (Application.isEditor)
-                    Debug.Break();
-                else
-                    Application.Quit();
-            }
-
-            playerCollider = GameManager.Instance.PlayerGPS.gameObject.GetComponent<CharacterController>().GetComponent<Collider>();
-            if (playerCollider == null)
-            {
-                DaggerfallUnity.LogMessage("Collider on PlayerGPS not found!\"", true);
-                if (Application.isEditor)
-                    Debug.Break();
-                else
-                    Application.Quit();
-            }
-
-            // set default automap render mode
-            SwitchToAutomapRenderModeCutout();
-
-            // register console commands
-            try
-            {
-                AutoMapConsoleCommands.RegisterCommands();
-            }
-            catch (Exception ex)
-            {
-                Debug.LogError(string.Format("Error Registering Automap Console commands: {0}", ex.Message));
-
-            }
-
-            // coroutine for periodically update discovery state of automap level geometry
-            StartCoroutine(CoroutineCheckForNewlyDiscoveredMeshes());
-        }
-
-        void Update()
-        {
-            // if we are not in game (e.g. title menu) skip update function (update must not be skipped when in game or in gui window (to propagate all map control changes))
-            if ((GameManager.Instance.StateManager.CurrentState != StateManager.StateTypes.Game) && (GameManager.Instance.StateManager.CurrentState != StateManager.StateTypes.UI))
-            {
-                return;
-            }
-
-            if (!GameManager.Instance.IsPlayerInside)
-                return;
-
-            // I am not super happy with doing this in the update function, but found no other way to make starting in dungeon correctly initialize the automap geometry
-            if (!gameobjectGeometry)
-            {
-                // test if startup was inside dungeon or interior (and no transition event happened)                
-                InitWhenInInteriorOrDungeon();
-                // do initial geometry discovery
-                if (gameobjectGeometry) // this is necessary since when game starts up it can happen that InitWhenInInteriorOrDungeon() does not create geometry because GameManger.Instance.IsPlayerInsideDungeon and GameManager.Instance.IsPlayerInsideCastle are false
-                {
-                    gameobjectGeometry.SetActive(true); // enable automap level geometry for revealing (so raycasts can hit colliders of automap level geometry)
-                    CheckForNewlyDiscoveredMeshes();
-                }
-            }
-
-            if (isOpenAutomap) // only do this stuff if automap is indeed open
-            {
-                UpdateSlicingPositionY();
-
-                // update position of rotation pivot axis
-                gameobjectBeaconRotationPivotAxis.transform.position = rotationPivotAxisPosition;
-            }            
-        }
-
-        #endregion
-
-        #region Private Methods
-
-        /// <summary>
-        /// does a raycast based hit test with additional protection raycast and marks automap level geometry meshes as discovered and visited in this entering/dungeon run
-        /// </summary>
-        private RaycastHit? ScanWithRaycastInDirectionAndUpdateMeshesAndMaterials(
-            Vector3 rayStartPos,    ///< the start position for the detection raycast
-            Vector3 rayDirection,   ///< the ray direction of the detection raycast
-            float rayDistance,      ///< the ray distance used for the detection raycast
-            Vector3 offsetSecondProtectionRaycast ///< offset for second protection raycast (is used to prevent discovery of geometry through gaps in the level geometry)
-            )
-        {
-            RaycastHit hit1, hit2, hit3;
-            RaycastHit hitTrueLevelGeometry1, hitTrueLevelGeometry2, hitTrueLevelGeometry3;
-
-            Vector3 offsetThirdProtectionRaycast = Vector3.Cross(Vector3.Normalize(rayDirection), Vector3.Normalize(offsetSecondProtectionRaycast)) * Vector3.Magnitude(offsetSecondProtectionRaycast);
-
-
-#if DEBUG_RAYCASTS
-            Debug.DrawRay(rayStartPos, rayDirection, Color.magenta, 1.0f);
-            Debug.DrawRay(rayStartPos + offsetSecondProtectionRaycast, rayDirection, Color.yellow, 1.0f);
-            Debug.DrawRay(rayStartPos + offsetThirdProtectionRaycast, rayDirection, Color.cyan, 1.0f);
-#endif
-
-#if DEBUG_SHOW_RAYCAST_TIMES
-            // Start timing
-            System.Diagnostics.Stopwatch stopwatch = System.Diagnostics.Stopwatch.StartNew();
-            long startTime = stopwatch.ElapsedMilliseconds;
-#endif
-
-            RaycastHit[] hitsTrueLevelGeometry1 = Physics.RaycastAll(rayStartPos, rayDirection, rayDistance, 1 << 0);
-            RaycastHit[] hitsTrueLevelGeometry2 = Physics.RaycastAll(rayStartPos + offsetSecondProtectionRaycast, rayDirection, rayDistance, 1 << 0);
-            RaycastHit[] hitsTrueLevelGeometry3 = Physics.RaycastAll(rayStartPos + offsetThirdProtectionRaycast, rayDirection, rayDistance, 1 << 0);
-            // do raycast and protection raycast on main level geometry (use default layer as layer mask)
-
-            hitTrueLevelGeometry1 = new RaycastHit();
-            float nearestDistance = float.MaxValue;
-            foreach (RaycastHit hit in hitsTrueLevelGeometry1)
-            {
-                if ((hit.collider.gameObject.name != "PlayerAdvanced") && (hit.distance < nearestDistance))
-                {
-                    hitTrueLevelGeometry1 = hit;
-                    nearestDistance = hit.distance;
-                }
-            }
-
-            hitTrueLevelGeometry2 = new RaycastHit();
-            nearestDistance = float.MaxValue;
-            foreach (RaycastHit hit in hitsTrueLevelGeometry2)
-            {
-                if ((hit.collider.gameObject.name != "PlayerAdvanced") && (hit.distance < nearestDistance))
-                {
-                    hitTrueLevelGeometry2 = hit;
-                    nearestDistance = hit.distance;
-                }
-            }
-
-            hitTrueLevelGeometry3 = new RaycastHit();
-            nearestDistance = float.MaxValue;
-            foreach (RaycastHit hit in hitsTrueLevelGeometry3)
-            {
-                if ((hit.collider.gameObject.name != "PlayerAdvanced") && (hit.distance < nearestDistance))
-                {
-                    hitTrueLevelGeometry3 = hit;
-                    nearestDistance = hit.distance;
-                }
-            }
-
-#if DEBUG_SHOW_RAYCAST_TIMES
-            // Show timer
-            long totalTime = stopwatch.ElapsedMilliseconds - startTime;
-            DaggerfallUnity.LogMessage(string.Format("Time to do RaycastAll: {0}ms", totalTime), true);
-#endif
-
-            // main raycast (on Colliders in layer "Automap")
-            bool didHit1 = Physics.Raycast(rayStartPos, rayDirection, out hit1, rayDistance, 1 << layerAutomap);
-            // 2nd (protection) raycast (on Colliders in layer "Automap") with offset (protection against hole in daggerfall geometry prevention)
-            bool didHit2 = Physics.Raycast(rayStartPos + offsetSecondProtectionRaycast, rayDirection, out hit2, rayDistance, 1 << layerAutomap);
-            // 3rd (protection) raycast (on Colliders in layer "Automap") with offset (protection against hole in daggerfall geometry prevention)
-            bool didHit3 = Physics.Raycast(rayStartPos + offsetThirdProtectionRaycast, rayDirection, out hit3, rayDistance, 1 << layerAutomap);
-
-#if DEBUG_RAYCASTS
-            //Debug.Log(String.Format("hitTG1: {0}, hitTG2: {1}, hitTG3: {2}, hit1: {3}, hit2: {4}, hit3: {5}", didHitTrueLevelGeometry1, didHitTrueLevelGeometry2, didHitTrueLevelGeometry3, didHit1, didHit2, didHit3));
-            //if ((didHitTrueLevelGeometry1) && (didHitTrueLevelGeometry2) && (didHit1) && (didHit2))
-            //{
-            //    Debug.Log(String.Format("distanceTG1: {0}, distanceTG2: {1}, distanceTG3: {2}, distance1: {3}, distance2: {4}, distance3: {4}", hitTrueLevelGeometry1.distance, hitTrueLevelGeometry2.distance, hitTrueLevelGeometry2.distance, hit1.distance, hit2.distance, hit3.distance));
-            //    Debug.Log(String.Format("collider of TGhit1: {0}, collider of TGhit2: {1}, collider of TGhit3: {2}, collider of hit1: {3}, collider of hit2: {4}, collider of hit3: {5}", hitTrueLevelGeometry1.collider.name, hitTrueLevelGeometry2.collider.name, hitTrueLevelGeometry3.collider.name, hit1.collider.name, hit2.collider.name, hit3.collider.name));
-            //}
-
-            //Debug.Log(String.Format("hit1: {0}, hit2: {1}, hit3: {2}", didHit1, didHit2, didHit3));
-            if ((didHit1) && (didHit2) && (didHit3))
-            {
-                Debug.Log(String.Format("distanceTG1: {0}, distanceTG2: {1}, distanceTG3: {2}, distance1: {3}, distance2: {4}, distance3: {4}", hitTrueLevelGeometry1.distance, hitTrueLevelGeometry2.distance, hitTrueLevelGeometry3.distance, hit1.distance, hit2.distance, hit3.distance));
-                Debug.Log(String.Format("collider of TGhit1: {0}, collider of TGhit2: {1}, collider of TGhit3: {2}, collider of hit1: {3}, collider of hit2: {4}, collider of hit3: {5}", hitTrueLevelGeometry1.collider.name, hitTrueLevelGeometry2.collider.name, hitTrueLevelGeometry3.collider.name, hit1.collider.name, hit2.collider.name, hit3.collider.name));
-            }            
-#endif
-
-            if (
-                didHit1 &&
-                didHit2 &&
-                didHit3 &&
-                hit1.collider == hit2.collider &&  // hits must have same collider
-                hit1.collider == hit3.collider &&  // hits must have same collider
-                //didHitTrueLevelGeometry1 &&
-                //didHitTrueLevelGeometry2 &&
-                //didHitTrueLevelGeometry3 &&
-                // hits on true geometry must have same distance as hits on automap geometry - otherwise there is a obstacle, e.g. a door
-                Math.Abs(hitTrueLevelGeometry1.distance - hit1.distance) < 0.01f &&
-                Math.Abs(hitTrueLevelGeometry2.distance - hit2.distance) < 0.01f &&
-                Math.Abs(hitTrueLevelGeometry3.distance - hit3.distance) < 0.01f
-                )
-            {
-                MeshCollider meshCollider = hit1.collider as MeshCollider;
-                if (meshCollider != null)
-                {
-                    MeshRenderer hitMeshRenderer = meshCollider.gameObject.GetComponent<MeshRenderer>();
-                    hitMeshRenderer.enabled = true; // mark mesh renderer as discovered (by enabling it)
-
-                    Material[] mats = hitMeshRenderer.materials;
-                    foreach (Material mat in mats)
-                    {
-                        mat.DisableKeyword("RENDER_IN_GRAYSCALE"); // mark material as visited in this entrance/dungeon run
-                    }
-                    hitMeshRenderer.materials = mats;
-                }
-                return (hitTrueLevelGeometry1); // return hit of true level geometry (which should be nearer in some cases than the automap geometry hit)
-            }
-            return (null);
-        }
-
-        /// <summary>
-        /// basic automap level geometry revealing functionality
-        /// </summary>
-        void CheckForNewlyDiscoveredMeshes()
-        {
-            // now discovery/revealing outside...
-            if (!GameManager.Instance.IsPlayerInside)
-                return;
-
-            if ((gameobjectGeometry != null) && ((GameManager.Instance.IsPlayerInsideBuilding) || (GameManager.Instance.IsPlayerInsideDungeon) || (GameManager.Instance.IsPlayerInsideCastle)))
-            {
-                // enable automap level geometry for revealing (so raycasts can hit colliders of automap level geometry)
-                gameobjectGeometry.SetActive(true);
-
-                // reveal geometry right below player - raycast down from player head position
-                Vector3 rayStartPos = gameObjectPlayerAdvanced.transform.position + Camera.main.transform.localPosition;
-                Vector3 rayDirection = Vector3.down;
-                float rayDistance = raycastDistanceDown;
-                Vector3 offsetSecondProtectionRaycast = Vector3.left * 0.1f; // will be used for protection raycast with slight offset of 10cm (protection against hole in daggerfall geometry prevention)            
-                ScanWithRaycastInDirectionAndUpdateMeshesAndMaterials(rayStartPos, rayDirection, rayDistance, offsetSecondProtectionRaycast);
-
-                // reveal geometry which player is looking at (and which is near enough)
-                rayDirection = Camera.main.transform.rotation * Vector3.forward;
-                // shift 10cm to the side (computed by normalized cross product of forward vector of view direction and down vector of view direction)
-                offsetSecondProtectionRaycast = Vector3.Normalize(Vector3.Cross(Camera.main.transform.rotation * Vector3.down, rayDirection)) * 0.1f;
-                rayDistance = raycastDistanceViewDirection;
-                RaycastHit? hitForward = ScanWithRaycastInDirectionAndUpdateMeshesAndMaterials(rayStartPos, rayDirection, rayDistance, offsetSecondProtectionRaycast);
-
-                if (hitForward.HasValue)
-                {
-                    //reveal geometry that is in front of player (by repeatly start further and further in front of the player and raycast in downward direction)                    
-                    Vector3 stepVector = Vector3.zero;
-                    while (true)
-                    {
-                        stepVector += Vector3.Normalize(Camera.main.transform.rotation * Vector3.forward) * 1.0f; // go 1 meters forward                        
-                        if (Vector3.Magnitude(stepVector) >= hitForward.Value.distance)
-                        {
-                            break;
-                        }
-                        rayDirection = Vector3.down;
-                        // shift 10cm to the side (computed by normalized cross product of forward vector of view direction and down vector of view direction)
-                        offsetSecondProtectionRaycast = Vector3.Normalize(Vector3.Cross(Camera.main.transform.rotation * Vector3.down, rayDirection)) * 0.1f;
-                        rayDistance = raycastDistanceDown;
-                        ScanWithRaycastInDirectionAndUpdateMeshesAndMaterials(rayStartPos + stepVector, rayDirection, rayDistance, offsetSecondProtectionRaycast);
-                    }
-                }
-
-                // disable gameobjectGeometry so player movement won't be affected by geometry colliders of automap level geometry
-                gameobjectGeometry.SetActive(false);
-            }
-
-            // entrance marker discovery check - only do as long as undiscovered
-            if ((gameobjectBeaconEntrancePosition) && (!gameobjectBeaconEntrancePosition.activeSelf))
-            {
-                // store enabled state of player collider
-                bool oldValueEnabledPlayerCollider = playerCollider.enabled;
-                // enable capsule collider (for correct raycasting)
-                playerCollider.enabled = true;
-
-                // cast 3 raycasts (each with a different small offset) starting from entrance marker and see if it has direct line of sight to player head position
-                RaycastHit hitTrueLevelGeometry1 = new RaycastHit();
-                RaycastHit hitTrueLevelGeometry2 = new RaycastHit();
-                RaycastHit hitTrueLevelGeometry3 = new RaycastHit();
-                RaycastHit[] hitsTrueLevelGeometry;
-                float nearestDistance;
-
-                int layerMask = (1 << layerPlayer) + 1; // test against player and level geometry (+1... == 1 << 1 == "Default" layer == level geometry)
-
-                Vector3 entranceMarkerPos = gameObjectEntrancePositionCubeMarker.transform.position;
-                Vector3 playerColliderPos = playerCollider.transform.position; //GameManager.Instance.PlayerGPS.transform.position; //Camera.main.transform.position;
-                // raycast 1
-                Vector3 rayStartPos = entranceMarkerPos;
-                Vector3 rayToPlayer = playerColliderPos - rayStartPos;                
-                hitsTrueLevelGeometry = Physics.RaycastAll(rayStartPos, rayToPlayer, raycastDistanceEntranceMarkerReveal, layerMask);                
-                nearestDistance = float.MaxValue;
-                foreach (RaycastHit hit in hitsTrueLevelGeometry)
-                {
-                    if (hit.distance < nearestDistance)
-                    {
-                        hitTrueLevelGeometry1 = hit;
-                        nearestDistance = hit.distance;
-                    }
-                }
-
-                // raycast 2
-                rayStartPos = entranceMarkerPos + Vector3.left * 0.1f;
-                rayToPlayer = playerColliderPos - rayStartPos;                
-                hitsTrueLevelGeometry = Physics.RaycastAll(rayStartPos, rayToPlayer, raycastDistanceEntranceMarkerReveal, layerMask);                
-                nearestDistance = float.MaxValue;
-                foreach (RaycastHit hit in hitsTrueLevelGeometry)
-                {
-                    if (hit.distance < nearestDistance)
-                    {
-                        hitTrueLevelGeometry2 = hit;
-                        nearestDistance = hit.distance;
-                    }
-                }                
-
-                // raycast 3
-                rayStartPos = entranceMarkerPos + Vector3.forward * 0.1f + Vector3.up * 0.1f;
-                rayToPlayer = playerColliderPos - rayStartPos;                
-                hitsTrueLevelGeometry = Physics.RaycastAll(rayStartPos, rayToPlayer, raycastDistanceEntranceMarkerReveal, layerMask);
-                nearestDistance = float.MaxValue;
-                foreach (RaycastHit hit in hitsTrueLevelGeometry)
-                {
-                    if (hit.distance < nearestDistance)
-                    {
-                        hitTrueLevelGeometry3 = hit;
-                        nearestDistance = hit.distance;
-                    }
-                }
-
-                // if all 3 raycasts hit the player collider then the entrance was discovered
-                if ((hitTrueLevelGeometry1.collider) && (hitTrueLevelGeometry2.collider) && (hitTrueLevelGeometry3.collider))
-                {
-                    if (
-                        (hitTrueLevelGeometry1.collider == playerCollider) &&
-                        (hitTrueLevelGeometry2.collider == playerCollider) &&
-                        (hitTrueLevelGeometry3.collider == playerCollider)
-                       )
-                    {
-                        // so set the entrance beacon to active (discovered)
-                        gameobjectBeaconEntrancePosition.SetActive(true);
-                    }
-                }
-
-                // restore enabled state of player collider
-                playerCollider.enabled = oldValueEnabledPlayerCollider;
-            }
-        }
-
-        /// <summary>
-        /// coroutine for basic automap level geometry revealing functionality - this function is periodically invoked
-        /// </summary>
-        IEnumerator CoroutineCheckForNewlyDiscoveredMeshes()
-        {
-            while (true)
-            {
-                // only proceed if automap is not opened (otherwise command gameobjectGeometry.SetActive(false); will mess with automap rendering when scheduling is a bitch and overwrites changes from UpdateAutomapStateOnWindowPush()
-                if (!isOpenAutomap)
-                {
-                    CheckForNewlyDiscoveredMeshes();
-                }
-                yield return new WaitForSeconds(1.0f / scanRateGeometryDiscoveryInHertz);
-            }
-        }
-
-        /// <summary>
-        /// update y-position of place of slicing automap level geometry
-        /// </summary>
-        private void UpdateSlicingPositionY()
-        {
-            float slicingPositionY;
-            if (!DaggerfallUnity.Settings.AutomapAlwaysMaxOutSliceLevel)
-                slicingPositionY = gameObjectPlayerAdvanced.transform.position.y + Camera.main.transform.localPosition.y + slicingBiasY;
-            else
-                slicingPositionY = float.MaxValue;
-            Shader.SetGlobalFloat("_SclicingPositionY", slicingPositionY);
-        }
-
-        private void UpdateMaterialsOfMeshRenderer(MeshRenderer meshRenderer, bool visitedInThisEntering = false)
-        {
-            Vector3 playerAdvancedPos = gameObjectPlayerAdvanced.transform.position;
-            Material[] newMaterials = new Material[meshRenderer.materials.Length];
-            for (int i = 0; i < meshRenderer.materials.Length; i++)
-            {
-                Material material = meshRenderer.materials[i];
-                Material newMaterial = newMaterials[i];
-
-                newMaterial = new Material(Shader.Find("Daggerfall/Automap"));
-                //newMaterial.CopyPropertiesFromMaterial(material);
-                newMaterial.name = "AutomapBelowSclicePlane injected for: " + material.name;
-                if (material.HasProperty(Uniforms.MainTex))
-                    newMaterial.SetTexture(Uniforms.MainTex, material.GetTexture(Uniforms.MainTex));
-                if (material.HasProperty(Uniforms.BumpMap))
-                    newMaterial.SetTexture(Uniforms.BumpMap, material.GetTexture(Uniforms.BumpMap));
-                if (material.HasProperty(Uniforms.EmissionMap))
-                    newMaterial.SetTexture(Uniforms.EmissionMap, material.GetTexture(Uniforms.EmissionMap));
-                if (material.HasProperty(Uniforms.EmissionColor))
-                    newMaterial.SetColor(Uniforms.EmissionColor, material.GetColor(Uniforms.EmissionColor));
-                Vector4 playerPosition = new Vector4(playerAdvancedPos.x, playerAdvancedPos.y + Camera.main.transform.localPosition.y, playerAdvancedPos.z, 0.0f);
-                newMaterial.SetVector("_PlayerPosition", playerPosition);
-                if (visitedInThisEntering == true)
-                    newMaterial.DisableKeyword("RENDER_IN_GRAYSCALE");
-                else
-                    newMaterial.EnableKeyword("RENDER_IN_GRAYSCALE");
-                newMaterials[i] = newMaterial;
-            }
-            meshRenderer.materials = newMaterials;
-        }     
-
-        /// <summary>
-        /// will inject materials and properties to MeshRenderer in the proper hierarchy level of automap level geometry GameObject
-        /// note: the proper hierarchy level differs between an "Interior" and a "Dungeon" geometry GameObject
-        /// </summary>
-        /// <param name="resetDiscoveryState"> if true resets the discovery state for geometry that needs to be discovered (when inside dungeons or castles) </param>
-        private void InjectMeshAndMaterialProperties(bool resetDiscoveryState = true)
-        {
-            if (GameManager.Instance.IsPlayerInsideBuilding)
-            {
-                // find all MeshRenderers in 3rd hierarchy level
-                foreach (Transform elem in gameobjectGeometry.transform)
-                {
-                    foreach (Transform innerElem in elem.gameObject.transform)
-                    {
-                        foreach (Transform inner2Elem in innerElem.gameObject.transform)
-                        {
-                            // get rid of animated materials (will not break automap rendering but is not necessary)
-                            AnimatedMaterial[] animatedMaterials = inner2Elem.gameObject.GetComponents<AnimatedMaterial>();                            
-                            foreach (AnimatedMaterial animatedMaterial in animatedMaterials)
-                            {
-                                UnityEngine.Object.Destroy(animatedMaterial);
-                            }
-
-                            MeshRenderer meshRenderer = inner2Elem.gameObject.GetComponent<MeshRenderer>();
-                            if (meshRenderer == null)
-                                break;
-
-                            // update materials and set meshes as visited in this run (so "Interior" geometry always is colored
-                            // (since we don't disable the mesh, it is also discovered - which is a precondition for being rendered))
-                            UpdateMaterialsOfMeshRenderer(meshRenderer, true);                            
-                        }
-                    }
-                }
-            }
-            else if ((GameManager.Instance.IsPlayerInsideDungeon)||(GameManager.Instance.IsPlayerInsideCastle))
-            {
-                // find all MeshRenderers in 4th hierarchy level
-                foreach (Transform elem in gameobjectGeometry.transform)
-                {
-                    foreach (Transform innerElem in elem.gameObject.transform)
-                    {
-                        foreach (Transform inner2Elem in innerElem.gameObject.transform)
-                        {
-                            foreach (Transform inner3Elem in inner2Elem.gameObject.transform)
-                            {
-                                // get rid of animated materials (will not break automap rendering but is not necessary)
-                                AnimatedMaterial[] animatedMaterials = inner3Elem.gameObject.GetComponents<AnimatedMaterial>();
-                                foreach (AnimatedMaterial animatedMaterial in animatedMaterials)
-                                {
-                                    UnityEngine.Object.Destroy(animatedMaterial);
-                                }
-
-                                MeshRenderer meshRenderer = inner3Elem.gameObject.GetComponent<MeshRenderer>();
-                                if (meshRenderer == null)
-                                    break;
-
-                                // update materials (omit 2nd parameter so default behavior is initiated which is:
-                                // meshes are marked as not visited in this run (so "Dungeon" geometry that has been discovered in a previous dungeon run is rendered in grayscale)
-                                UpdateMaterialsOfMeshRenderer(meshRenderer);
-
-                                if (resetDiscoveryState) // if forced reset of discovery state
-                                {
-                                    // mark meshRenderer as undiscovered
-                                    meshRenderer.enabled = false;
-                                }
-                            }
-                        }
-                    }
-                }
-            }
-        }
-
-        //private void SetMaterialTransparency(Material material)
-        //{
-        //    material.SetOverrideTag("RenderType", "Transparent");
-        //    material.SetInt("_SrcBlend", (int)UnityEngine.Rendering.BlendMode.One);
-        //    material.SetInt("_DstBlend", (int)UnityEngine.Rendering.BlendMode.OneMinusSrcAlpha);
-        //    material.SetInt("_ZWrite", 0);
-        //    material.DisableKeyword("_ALPHATEST_ON");
-        //    material.DisableKeyword("_ALPHABLEND_ON");
-        //    material.EnableKeyword("_ALPHAPREMULTIPLY_ON");
-        //    material.renderQueue = 3000;
-        //}
-
-        /// <summary>
-        /// sets active state of map GameObjects like geometry, beacons, user note markers and teleporter markers
-        /// used on automap open to enable (show) objects and hide them on automap close
-        /// it is important to set them inactive when closing the map - so that ingame raycasts won't hit colliders of map objects
-        /// </summary>
-        /// <param name="active">the desired activation state for the map objects to be set</param>
-        private void SetActivationStateOfMapObjects(bool active)
-        {          
-            gameobjectGeometry.SetActive(active);
-
-            gameobjectBeacons.SetActive(active);
-
-            if (gameObjectUserNoteMarkers != null)
-                gameObjectUserNoteMarkers.SetActive(active);
-
-            if (gameobjectTeleporterMarkers != null)
-                gameobjectTeleporterMarkers.SetActive(active);
-        }
-
-        /// <summary>
-        /// setup beacons: lazy creation of player marker arrow and beacons including
-        /// player position beacon, dungeon entrance position beacon and rotation pivot axis position beacon
-        /// will always get the current player position and update the player marker arrow position and the player position beacon
-        /// will always get the rotation pivot axis position, will always set the dungeon entrance position (for interior: just takes the
-        /// player position since this function is only called when geometry is created (when entering the dungeon or interior) -
-        /// so the player position is at the entrance), for dungeon: will get the start marker from DaggerfallDungeon component
-        /// </summary>
-        private void SetupBeacons(StaticDoor ?entranceDoor = null)
-        {
-            if (!gameobjectBeacons)
-            {
-                gameobjectBeacons = new GameObject(NameGamobjectBeacons);
-                gameobjectBeacons.layer = layerAutomap;
-                gameobjectBeacons.transform.SetParent(gameobjectAutomap.transform);
-            }
-            if (!gameobjectPlayerMarkerArrow)
-            {
-                gameobjectPlayerMarkerArrow = GameObjectHelper.CreateDaggerfallMeshGameObject(99900, gameobjectBeacons.transform, false, null, true);
-                gameobjectPlayerMarkerArrow.name = NameGameobjectPlayerMarkerArrow;
-                gameobjectPlayerMarkerArrow.layer = layerAutomap;
-                gameobjectPlayerMarkerArrow.AddComponent<MeshCollider>();
-            }
-            gameobjectPlayerMarkerArrow.transform.position = gameObjectPlayerAdvanced.transform.position;
-            gameobjectPlayerMarkerArrow.transform.rotation = gameObjectPlayerAdvanced.transform.rotation;
-
-            if (!gameobjectBeaconPlayerPosition)
-            {
-                gameobjectBeaconPlayerPosition = GameObject.CreatePrimitive(PrimitiveType.Cylinder);
-                //UnityEngine.Object.Destroy(gameobjectBeaconPlayerPosition.GetComponent<Collider>());
-                gameobjectBeaconPlayerPosition.name = NameGameobjectBeaconPlayerPosition;
-                gameobjectBeaconPlayerPosition.transform.SetParent(gameobjectBeacons.transform);
-                gameobjectBeaconPlayerPosition.layer = layerAutomap;
-                gameobjectBeaconPlayerPosition.transform.localScale = new Vector3(0.3f, 50.0f, 0.3f);
-                Material material = new Material(Shader.Find("Standard"));
-                material.color = new Color(1.0f, 0.0f, 0.0f, 0.5f);
-                //SetMaterialTransparency(material);
-                gameobjectBeaconPlayerPosition.GetComponent<MeshRenderer>().material = material;
-            }
-            gameobjectBeaconPlayerPosition.transform.position = gameObjectPlayerAdvanced.transform.position + rayPlayerPosOffset;
-
-            if (!gameobjectBeaconRotationPivotAxis)
-            {
-                //MeshCollider mc;
-                gameobjectBeaconRotationPivotAxis = GameObject.CreatePrimitive(PrimitiveType.Cylinder);
-                //UnityEngine.Object.Destroy(gameobjectBeaconRotationPivotAxis.GetComponent<Collider>());
-                gameobjectBeaconRotationPivotAxis.name = NameGameobjectBeaconRotationPivotAxis;
-                gameobjectBeaconRotationPivotAxis.transform.SetParent(gameobjectBeacons.transform);
-                gameobjectBeaconRotationPivotAxis.layer = layerAutomap;
-                gameobjectBeaconRotationPivotAxis.transform.localScale = new Vector3(0.15f, 50.2f, 0.15f);
-                Material material = new Material(Shader.Find("Standard"));
-                material.color = new Color(0.0f, 0.0f, 1.0f, 0.5f);
-                //SetMaterialTransparency(material);
-                gameobjectBeaconRotationPivotAxis.GetComponent<MeshRenderer>().material = material;
-
-                gameobjectRotationArrow1 = (GameObject)Instantiate(Resources.Load(ResourceNameRotateArrow));
-                gameobjectRotationArrow1.name = NameGameobjectRotateArrow;
-                gameobjectRotationArrow1.transform.SetParent(gameobjectBeaconRotationPivotAxis.transform);
-                gameobjectRotationArrow1.layer = layerAutomap;
-                gameobjectRotationArrow1.transform.GetChild(0).gameObject.AddComponent<MeshCollider>();
-                gameobjectRotationArrow1.transform.GetChild(0).gameObject.layer = layerAutomap;
-                gameobjectRotationArrow1.transform.localPosition = new Vector3(2.0f, -0.02f, -2.0f);
-                gameobjectRotationArrow1.transform.localScale = new Vector3(0.15f, 0.0005f, 0.15f);
-                gameobjectRotationArrow1.GetComponentInChildren<MeshRenderer>().material = material;
-
-                gameobjectRotationArrow2 = (GameObject)Instantiate(Resources.Load(ResourceNameRotateArrow));
-                gameobjectRotationArrow2.name = NameGameobjectRotateArrow;
-                gameobjectRotationArrow2.transform.SetParent(gameobjectBeaconRotationPivotAxis.transform);
-                gameobjectRotationArrow2.layer = layerAutomap;
-                gameobjectRotationArrow2.transform.GetChild(0).gameObject.AddComponent<MeshCollider>();
-                gameobjectRotationArrow2.transform.GetChild(0).gameObject.layer = layerAutomap;
-                gameobjectRotationArrow2.transform.localPosition = new Vector3(-2.0f, -0.02f, 2.0f);
-                gameobjectRotationArrow2.transform.localScale = new Vector3(0.15f, 0.0005f, 0.15f);
-                gameobjectRotationArrow2.transform.Rotate(0.0f, 180.0f, 0.0f);
-                gameobjectRotationArrow2.GetComponentInChildren<MeshRenderer>().material = material;
-            }
-            gameobjectBeaconRotationPivotAxis.transform.position = rotationPivotAxisPosition;
-
-            if (!gameobjectBeaconEntrancePosition)
-            {
-                gameobjectBeaconEntrancePosition = new GameObject(NameGameobjectBeaconEntrance);
-                gameobjectBeaconEntrancePosition.transform.SetParent(gameobjectBeacons.transform);
-                gameobjectBeaconEntrancePosition.layer = layerAutomap;
-
-                GameObject gameobjectRay = GameObject.CreatePrimitive(PrimitiveType.Cylinder);
-                //UnityEngine.Object.Destroy(gameobjectRay.GetComponent<Collider>());
-                gameobjectRay.name = NameGameobjectBeaconEntrancePositionMarker;
-                gameobjectRay.transform.SetParent(gameobjectBeaconEntrancePosition.transform);
-                gameobjectRay.layer = layerAutomap;
-                gameobjectRay.transform.localScale = new Vector3(0.3f, 50.0f, 0.3f);
-                Material material = new Material(Shader.Find("Standard"));
-                material.color = new Color(0.0f, 1.0f, 0.0f, 0.75f);
-                //SetMaterialTransparency(material);
-                gameobjectRay.GetComponent<MeshRenderer>().material = material;
-
-                gameObjectEntrancePositionCubeMarker = GameObject.CreatePrimitive(PrimitiveType.Cube);
-                //UnityEngine.Object.Destroy(gameObjectEntrancePositionCubeMarker.GetComponent<Collider>());
-                gameObjectEntrancePositionCubeMarker.name = NameGameobjectCubeEntrancePositionMarker;
-                gameObjectEntrancePositionCubeMarker.transform.SetParent(gameobjectBeaconEntrancePosition.transform);
-                Material materialCubeEntracePositionMarker = new Material(Shader.Find("Standard"));
-                materialCubeEntracePositionMarker.color = new Color(0.0f, 1.0f, 0.0f);
-                gameObjectEntrancePositionCubeMarker.GetComponent<MeshRenderer>().material = materialCubeEntracePositionMarker;
-                gameObjectEntrancePositionCubeMarker.layer = layerAutomap;
-                gameObjectEntrancePositionCubeMarker.transform.localScale = new Vector3(0.8f, 0.8f, 0.8f);
-            }
-
-            if ((GameManager.Instance.IsPlayerInsideDungeon) || (GameManager.Instance.IsPlayerInsideCastle))
-            {
-                // entrance marker to dungeon start marker
-                DaggerfallDungeon dungeon = GameManager.Instance.DungeonParent.GetComponentInChildren<DaggerfallDungeon>();
-                gameobjectBeaconEntrancePosition.transform.position = dungeon.StartMarker.transform.position + rayEntrancePosOffset;
-                gameobjectBeaconEntrancePosition.SetActive(false); // set do undiscovered
-            }
-            else
-            {
-                // entrance marker to current position (position player entered)                
-                StaticDoor door = entranceDoor.Value;
-                gameobjectBeaconEntrancePosition.transform.position = door.ownerRotation * door.buildingMatrix.MultiplyPoint3x4(door.centre);
-                gameobjectBeaconEntrancePosition.transform.position += door.ownerPosition;
-                gameobjectBeaconEntrancePosition.SetActive(true); // set do discovered
-            }
-        }
-
-        private void DestroyBeacons()
-        {
-            if (gameobjectBeacons != null)
-            {
-                // after Destroy() set GameObject to null - this is necessary so that the handle is invalid immediately
-                UnityEngine.Object.Destroy(gameobjectBeacons);
-                gameobjectBeacons = null;
-            }
-            // also do this for all sub-GameObjects inside gameobjectBeacons
-            if (gameobjectPlayerMarkerArrow != null)
-            {
-                //UnityEngine.Object.Destroy(gameobjectPlayerMarkerArrow);
-                gameobjectPlayerMarkerArrow = null;
-            }
-            if (gameobjectBeaconPlayerPosition != null)
-            {
-                //UnityEngine.Object.Destroy(gameobjectBeaconPlayerPosition);
-                gameobjectBeaconPlayerPosition = null;
-            }
-            if (gameobjectBeaconRotationPivotAxis != null)
-            {
-                //UnityEngine.Object.Destroy(gameobjectBeaconRotationPivotAxis);
-                gameobjectBeaconRotationPivotAxis = null;
-            }
-            if (gameobjectBeaconEntrancePosition != null)
-            {
-                //UnityEngine.Object.Destroy(gameobjectBeaconEntrancePosition);
-                gameobjectBeaconEntrancePosition = null;
-            }
-            if (gameObjectEntrancePositionCubeMarker != null)
-            {
-                //UnityEngine.Object.Destroy(gameObjectEntrancePositionCubeMarker);
-                gameObjectEntrancePositionCubeMarker = null;
-            }
-        }
-
-        /// <summary>
-        /// destroys all user marker notes (will destroy all marker gameobjects and will also clear list of user note markers)
-        /// </summary>
-        private void DestroyUserMarkerNotes()
-        {
-            if (gameObjectUserNoteMarkers != null)
-            {
-                foreach (Transform child in gameObjectUserNoteMarkers.transform)
-                {
-                    GameObject.Destroy(child.gameObject);
-                }
-            }
-            listUserNoteMarkers.Clear();
-        }
-
-        /// <summary>
-        /// creates a diamond shaped primitive
-        /// </summary>
-        /// <returns>the diamond shaped primitive GameObject</returns>
-        private GameObject CreateDiamondShapePrimitive()
-        {
-            GameObject gameobjectDiamondShape = new GameObject(NameGameobjectDiamond);
-            MeshFilter meshFilter = gameobjectDiamondShape.AddComponent<MeshFilter>();
-
-            Vector3 p0 = new Vector3(+0.5f, 0, -0.5f);
-            Vector3 p1 = new Vector3(-0.5f, 0, -0.5f);
-            Vector3 p2 = new Vector3(-0.5f, 0, +0.5f);
-            Vector3 p3 = new Vector3(+0.5f, 0, +0.5f);            
-            Vector3 s1 = new Vector3(0, 1.0f, 0);
-            Vector3 s2 = new Vector3(0, -1.0f, 0);
-
-            Mesh mesh = new Mesh();
-            mesh.Clear();
-
-            mesh.vertices = new Vector3[]{
-            p0,p1,s1,
-            p1,p2,s1,
-            p2,p3,s1,
-            p3,p0,s1,
-            p1,p0,s2,
-            p2,p1,s2,
-            p3,p2,s2,
-            p0,p3,s2
-            };
-            mesh.triangles = new int[]{
-                0,1,2,
-                3,4,5,
-                6,7,8,
-                9,10,11,
-                12,13,14,
-                15,16,17,
-                18,19,20,
-                21,22,23
-            };
-
-            mesh.RecalculateNormals();
-            mesh.RecalculateBounds();
-
-            meshFilter.sharedMesh = mesh;
-
-            gameobjectDiamondShape.AddComponent<MeshRenderer>();
-
-            gameobjectDiamondShape.AddComponent<MeshCollider>();
-
-            return gameobjectDiamondShape;
-        }
-
-        /// <summary>
-        /// creates gameobjects for user marker (it is just the marker, not the note - the marker and note info is stored seperately and not touched by this function)
-        /// </summary>
-        /// <param name="id">the target id of the marker</param>
-        /// <param name="spawningPosition">the requested spawning position of the marker</param>
-        /// <returns>the GameObject with the marker</returns>
-        private GameObject CreateUserMarker(int id, Vector3 spawningPosition)
-        {
-            if (gameObjectUserNoteMarkers == null)
-            {
-                gameObjectUserNoteMarkers = new GameObject(NameGameobjectUserMarkerNotes);
-                gameObjectUserNoteMarkers.transform.SetParent(gameobjectAutomap.transform);
-                gameObjectUserNoteMarkers.layer = layerAutomap;
-            }
-            GameObject gameObjectUserNoteMarker = CreateDiamondShapePrimitive();
-            gameObjectUserNoteMarker.transform.SetParent(gameObjectUserNoteMarkers.transform);
-            gameObjectUserNoteMarker.transform.position = spawningPosition;
-            gameObjectUserNoteMarker.name = NameGameobjectUserNoteMarkerSubStringStart + id;
-            Material materialUserNoteMarker = new Material(Shader.Find("Standard"));
-            materialUserNoteMarker.color = new Color(1.0f, 0.55f, 0.0f);
-            gameObjectUserNoteMarker.GetComponent<MeshRenderer>().material = materialUserNoteMarker;
-            gameObjectUserNoteMarker.layer = layerAutomap;
-            gameObjectUserNoteMarker.transform.localScale = new Vector3(0.6f, 0.6f, 0.6f);
-            return gameObjectUserNoteMarker;
-        }
-
-        /// <summary>
-        /// edits the user note with a given id
-        /// </summary>
-        /// <param name="id">the id of the user note to be edited</param>
-        private void EditUserNote(int id)
-        {
-            // edit user note marker
-            messageboxUserNote = new DaggerfallInputMessageBox(DaggerfallUI.UIManager, DaggerfallUI.Instance.AutomapWindow);
-            messageboxUserNote.SetTextBoxLabel("you note: ");
-            messageboxUserNote.TextPanelDistanceX = 5;
-            messageboxUserNote.TextPanelDistanceY = 8;            
-            if (listUserNoteMarkers.ContainsKey(id))
-                messageboxUserNote.TextBox.Text = listUserNoteMarkers[id].note;
-            messageboxUserNote.TextBox.Numeric = false;
-            messageboxUserNote.TextBox.MaxCharacters = 50;
-            messageboxUserNote.TextBox.WidthOverride = 306;
-            idOfUserMarkerNoteToBeChanged = id;
-            messageboxUserNote.OnGotUserInput += UserNote_OnGotUserInput;
-            messageboxUserNote.Show();
-        }
-
-        /// <summary>
-        /// add GameObjects for a teleport marker pair (entrance, exit) so it does show up on the map - if already present nothing is added
-        /// </summary>
-        /// <param name="startPoint">the transform of the entrance portal</param>
-        /// <param name="endPoint">the transform of the exit portal</param>
-        /// <param name="dictkey">the key used in the dictionary for this portal - will be used for unique naming of GameObjects</param>
-        private void AddTeleporterMarkerOnMap(TeleporterTransform startPoint, TeleporterTransform endPoint, string dictkey)
-        {
-            if (gameobjectTeleporterMarkers == null)
-            {
-                gameobjectTeleporterMarkers = new GameObject("TeleporterMarkers");
-                gameobjectTeleporterMarkers.transform.SetParent(gameobjectAutomap.transform);
-                gameobjectTeleporterMarkers.layer = layerAutomap;
-            }
-
-            gameobjectTeleporterMarkers.SetActive(false);
-
-            string teleporterEntranceName = NameGameobjectTeleporterSubStringStart + dictkey + NameGameobjectTeleporterEntranceSubStringEnd;
-            if (gameobjectTeleporterMarkers.transform.Find(teleporterEntranceName) == null)
-            {
-                GameObject gameObjectTeleporterEntrance = new GameObject(teleporterEntranceName);
-                gameObjectTeleporterEntrance.transform.SetParent(gameobjectTeleporterMarkers.transform);
-                gameObjectTeleporterEntrance.transform.position = startPoint.position; // + Vector3.up * 1.0f;
-                gameObjectTeleporterEntrance.transform.rotation = startPoint.rotation;
-                gameObjectTeleporterEntrance.transform.Rotate(0.0f, 90.0f, 0.0f);
-                gameObjectTeleporterEntrance.layer = layerAutomap;
-
-                GameObject gameObjectTeleporterEntranceMarker = GameObject.CreatePrimitive(PrimitiveType.Cylinder);
-                gameObjectTeleporterEntranceMarker.transform.SetParent(gameObjectTeleporterEntrance.transform);
-                gameObjectTeleporterEntranceMarker.name = NameGameobjectTeleporterPortalMarker;
-                Material materialTeleporterEntranceMarker = new Material(Shader.Find("Standard"));
-                materialTeleporterEntranceMarker.color = new Color(0.513f, 0.4f, 1.0f);
-                materialTeleporterEntranceMarker.SetFloat("_Metallic", 0.0f);
-                materialTeleporterEntranceMarker.SetFloat("_Glossiness", 0.0f);
-                gameObjectTeleporterEntranceMarker.GetComponent<MeshRenderer>().material = materialTeleporterEntranceMarker;
-                gameObjectTeleporterEntranceMarker.layer = layerAutomap;
-                gameObjectTeleporterEntranceMarker.transform.localPosition = Vector3.zero;
-                gameObjectTeleporterEntranceMarker.transform.localScale = new Vector3(2.0f, 0.1f, 1.0f);
-                gameObjectTeleporterEntranceMarker.transform.localRotation = Quaternion.Euler(0.0f, 90.0f, 90.0f);
-            }
-
-            string teleporterExitName = NameGameobjectTeleporterSubStringStart + dictkey + NameGameobjectTeleporterExitSubStringEnd;
-            if (gameobjectTeleporterMarkers.transform.Find(teleporterExitName) == null)
-            {
-                GameObject gameObjectTeleporterExit = new GameObject(teleporterExitName);
-                gameObjectTeleporterExit.transform.SetParent(gameobjectTeleporterMarkers.transform);
-                gameObjectTeleporterExit.transform.position = endPoint.position; // + Vector3.up * 0.2f;
-                //gameObjectTeleporterExit.transform.rotation = endPoint.rotation;
-                //gameObjectTeleporterExit.transform.Rotate(0.0f, 180.0f, 0.0f);
-                gameObjectTeleporterExit.transform.rotation = startPoint.rotation; // take rotation from portal entrance
-                gameObjectTeleporterExit.transform.Rotate(0.0f, 90.0f, 0.0f);
-                gameObjectTeleporterExit.layer = layerAutomap;
-
-                GameObject gameObjectTeleporterExitMarker = GameObject.CreatePrimitive(PrimitiveType.Cylinder);
-                gameObjectTeleporterExitMarker.transform.SetParent(gameObjectTeleporterExit.transform);
-                gameObjectTeleporterExitMarker.name = NameGameobjectTeleporterPortalMarker;
-                Material materialTeleporterExitMarker = new Material(Shader.Find("Standard"));
-                materialTeleporterExitMarker.color = new Color(0.355f, 0.279f, 0.7f);
-                materialTeleporterExitMarker.SetFloat("_Metallic", 0.0f);
-                materialTeleporterExitMarker.SetFloat("_Glossiness", 0.0f);
-                gameObjectTeleporterExitMarker.GetComponent<MeshRenderer>().material = materialTeleporterExitMarker;
-                gameObjectTeleporterExitMarker.layer = layerAutomap;
-                gameObjectTeleporterExitMarker.transform.localPosition = Vector3.zero;
-                gameObjectTeleporterExitMarker.transform.localScale = new Vector3(2.0f, 0.1f, 1.0f);
-                gameObjectTeleporterExitMarker.transform.localRotation = Quaternion.Euler(0.0f, 90.0f, 90.0f);
-            }
-        }
-
-        /// <summary>
-        /// creates GameObjects for the (already discovered) teleport markers if not already present
-        /// </summary>
-        void CreateTeleporterMarkers()
-        {
-            foreach (KeyValuePair<string, TeleporterConnection> connection in dictTeleporterConnections)
-            {
-                AddTeleporterMarkerOnMap(connection.Value.teleporterEntrance, connection.Value.teleporterExit, connection.Key);
-            }
-        }
-
-        /// <summary>
-        /// destroys all teleport markers (will destroy all teleport marker gameobjects and will also clear the dictionray of teleporter connections)
-        /// </summary>
-        void DestroyTeleporterMarkers()
-        {
-            if (gameobjectTeleporterMarkers != null)
-            {
-                foreach (Transform child in gameobjectTeleporterMarkers.transform)
-                {
-                    GameObject.Destroy(child.gameObject);
-                }
-            }
-            dictTeleporterConnections.Clear();
-        }
-
-        /// <summary>
-        /// sets layer of a GameObject and all of its childs recursively
-        /// </summary>
-        /// <param name="obj"> the target GameObject </param>
-        /// <param name="layer"> the layer to be set </param>
-        private static void SetLayerRecursively(GameObject obj, int layer)
-        {
-            obj.layer = layer;
-
-            foreach (Transform child in obj.transform)
-            {
-                SetLayerRecursively(child.gameObject, layer);
-            }
-        }
-
-        /// <summary>
-        /// updates the micro map texture
-        /// </summary>
-        private void UpdateMicroMapTexture()
-        {
-            if (GameManager.Instance.IsPlayerInsideBuilding)
-            {
-                UpdateMicroMapTexture(null);
-            }
-            else
-            {
-                DFLocation location = GameManager.Instance.PlayerGPS.CurrentLocation;
-                UpdateMicroMapTexture(location);
-            }
-        }
-
-        /// <summary>
-        /// updates the micro map texture depending on if player is inside or in dungeon
-        /// </summary>
-        /// <param name="currentLocation">provide null if player is interior, provide DFLocation if player is in dungeon</param>
-        private void UpdateMicroMapTexture(DFLocation? currentLocation)
-        {
-            if (DaggerfallUnity.Settings.AutomapDisableMicroMap)
-                return;
-
-            if (!currentLocation.HasValue)
-            {
-                textureMicroMap = null;
-                return;
-            }
-
-            int microMapBlockSizeInPixels = 2;
-            int width = 7 * microMapBlockSizeInPixels;
-            int height = 7 * microMapBlockSizeInPixels;
-            textureMicroMap = new Texture2D(width, height, TextureFormat.ARGB32, false);
-            textureMicroMap.filterMode = FilterMode.Point;
-
-            Color[] colors = new Color[width * height];
-            for (int i = 0; i < width * height; i++)
-                colors[i] = new Color(0.0f, 0.0f, 0.0f, 0.0f);
-            textureMicroMap.SetPixels(0, 0, width, height, colors);
-
-            DFLocation location = currentLocation.Value;
-            foreach (DFLocation.DungeonBlock block in location.Dungeon.Blocks)
-            {
-                int xBlockPos = 3 + block.X;
-                int yBlockPos = 3 + block.Z;
-                for (int y = 0; y < microMapBlockSizeInPixels; y++)
-                {
-                    for (int x = 0; x < microMapBlockSizeInPixels; x++)
-                    {
-                        textureMicroMap.SetPixel(xBlockPos * microMapBlockSizeInPixels + x, yBlockPos * microMapBlockSizeInPixels + y, Color.yellow);
-                    }
-                }
-            }
-
-            // mark entrance position on micro map
-            DaggerfallDungeon dungeon = GameManager.Instance.DungeonParent.GetComponentInChildren<DaggerfallDungeon>();
-            float entrancePosX = dungeon.StartMarker.transform.position.x / RDBLayout.RDBSide;
-            float entrancePosY = dungeon.StartMarker.transform.position.z / RDBLayout.RDBSide;
-            int xPosOfBlock = 3 * microMapBlockSizeInPixels + (int)(Mathf.Floor(entrancePosX*2)) * (microMapBlockSizeInPixels / 2);
-            int yPosOfBlock = 3 * microMapBlockSizeInPixels + (int)(Mathf.Floor(entrancePosY*2)) * (microMapBlockSizeInPixels / 2);
-            for (int y = 0; y < microMapBlockSizeInPixels / 2; y++)
-            {
-                for (int x = 0; x < microMapBlockSizeInPixels / 2; x++)
-                {
-                    textureMicroMap.SetPixel(xPosOfBlock + x, yPosOfBlock + y, Color.green);
-                }
-            }
-
-            // mark player position on micro map            
-            float playerPosX = gameObjectPlayerAdvanced.transform.position.x / RDBLayout.RDBSide;
-            float playerPosY = gameObjectPlayerAdvanced.transform.position.z / RDBLayout.RDBSide;
-            xPosOfBlock = 3 * microMapBlockSizeInPixels + (int)(Mathf.Floor(playerPosX * 2)) * (microMapBlockSizeInPixels / 2);
-            yPosOfBlock = 3 * microMapBlockSizeInPixels + (int)(Mathf.Floor(playerPosY * 2)) * (microMapBlockSizeInPixels / 2);
-            for (int y = 0; y < microMapBlockSizeInPixels / 2; y++)
-            {
-                for (int x = 0; x < microMapBlockSizeInPixels / 2; x++)
-                {
-                    textureMicroMap.SetPixel(xPosOfBlock + x, yPosOfBlock + y, Color.red);
-                }
-            }
-
-            textureMicroMap.Apply(false);
-        }
-
-        /// <summary>
-        /// get the nearest RaycastHit with automap layer geometry
-        /// </summary>
-        /// <param name="screenPosition">the mouse position used for raycast</param>
-        /// <param name="nearestHit">[out] the nearest RaycastHit with automap layer geometry, might be null if no geometry was hit</param>
-        private void GetRayCastNearestHitOnAutomapLayer(Vector2 screenPosition, out RaycastHit? nearestHit)
-        {
-            Ray ray = cameraAutomap.ScreenPointToRay(screenPosition);
-
-            RaycastHit[] hits = Physics.RaycastAll(ray, 10000, 1 << layerAutomap);
-
-            nearestHit = null;
-            float nearestDistance = float.MaxValue;
-            foreach (RaycastHit hit in hits)
-            {
-                if ((hit.distance < nearestDistance) && (hit.collider.gameObject.GetComponent<MeshRenderer>().enabled))
-                {
-                    nearestHit = hit;
-                    nearestDistance = hit.distance;
-                }
-            }
-        }
-
-        /// <summary>
-        /// creates the indoor geometry used for automap rendering
-        /// </summary>
-        /// <param name="args"> the static door for loading the correct interior </param>
-        private void CreateIndoorGeometryForAutomap(StaticDoor door)
-        {
-            String newGeometryName = DaggerfallInterior.GetSceneName(GameManager.Instance.PlayerGPS.CurrentLocation, door);
-
-            //SetupMicroMapTexture(null); // setup micro map texture for interior geometry
-
-            if (gameobjectGeometry != null)
-            {
-                UnityEngine.Object.Destroy(gameobjectGeometry);
-                gameobjectGeometry = null;
-            }
-
-            gameobjectGeometry = new GameObject("GeometryAutomap (Interior)");
-
-            foreach (Transform elem in GameManager.Instance.InteriorParent.transform)
-            {
-                if (elem.name.Contains("DaggerfallInterior"))
-                {
-                    // Get climate
-                    ClimateBases climateBase = ClimateBases.Temperate;
-                    climateBase = ClimateSwaps.FromAPIClimateBase(GameManager.Instance.PlayerGPS.ClimateSettings.ClimateType);
-
-                    // Layout interior
-                    GameObject gameobjectInterior = new GameObject(newGeometryName);
-                    DaggerfallInterior interior = gameobjectInterior.AddComponent<DaggerfallInterior>();
-
-                    // automap layout is a simplified layout in contrast to normal layout (less objects)
-                    interior.DoLayoutAutomap(null, door, climateBase);
-
-                    gameobjectInterior.transform.SetParent(gameobjectGeometry.transform);
-
-                    // copy position and rotation from real level geometry
-                    gameobjectGeometry.transform.position = elem.transform.position;
-                    gameobjectGeometry.transform.rotation = elem.transform.rotation;
-
-                    // do this (here in createIndoorGeometryForAutomap()) analog in the same way and the same place like in createDungeonGeometryForAutomap()
-                    SetupBeacons(door);
-                }
-            }
-
-            // put all objects inside gameobjectGeometry in layer "Automap"
-            SetLayerRecursively(gameobjectGeometry, layerAutomap);
-            gameobjectGeometry.transform.SetParent(gameobjectAutomap.transform);
-
-            // inject all materials of automap geometry with automap shader and reset MeshRenderer enabled state (this is used for the discovery mechanism)
-            InjectMeshAndMaterialProperties();
-
-            //oldGeometryName = newGeometryName;
-        }
-
-        /// <summary>
-        /// creates the dungeon geometry used for automap rendering
-        /// </summary>
-        private void CreateDungeonGeometryForAutomap()
-        {
-            DFLocation location = GameManager.Instance.PlayerGPS.CurrentLocation;
-            String newGeometryName = DaggerfallDungeon.GetSceneName(location);
-
-            //SetupMicroMapTexture(location); // setup micro map texture for dungeon
-
-            if (gameobjectGeometry != null)
-            {
-                UnityEngine.Object.Destroy(gameobjectGeometry);
-                gameobjectGeometry = null;
-            }
-
-            gameobjectGeometry = new GameObject("GeometryAutomap (Dungeon)");
-
-            // disable this option to get all small dungeon parts as individual models
-            DaggerfallUnity.Instance.Option_CombineRDB = false;
-
-            foreach (Transform elem in GameManager.Instance.DungeonParent.transform)
-            {
-                if (elem.name.Contains("DaggerfallDungeon"))
-                {
-                    GameObject gameobjectDungeon = new GameObject(newGeometryName);
-
-                    // Create dungeon layout
-                    foreach (DFLocation.DungeonBlock block in location.Dungeon.Blocks)
-                    {
-                        if (location.Name == "Orsinium")
-                        {
-                            if (block.X == -1 && block.Z == -1 && block.BlockName == "N0000065.RDB")
-                                continue;
-                        }
-
-                        DFBlock blockData;
-                        int[] textureTable = null;
-                        GameObject gameobjectBlock = RDBLayout.CreateBaseGameObject(block.BlockName, null, out blockData, textureTable, true, null, false);
-                        gameobjectBlock.transform.position = new Vector3(block.X * RDBLayout.RDBSide, 0, block.Z * RDBLayout.RDBSide);
-
-                        gameobjectBlock.transform.SetParent(gameobjectDungeon.transform);
-                    }
-
-                    gameobjectDungeon.transform.SetParent(gameobjectGeometry.transform);
-
-                    // copy position and rotation from real level geometry
-                    gameobjectGeometry.transform.position = elem.transform.position;
-                    gameobjectGeometry.transform.rotation = elem.transform.rotation;
-
-                    // do this here when DaggerfallDungeon GameObject is present, so that a call to SetupBeacons() will not fail (it needs the DaggerfallDungeon component of this GameObject)                    
-                    SetupBeacons();
-
-                    break;
-                }
-            }
-
-            // enable this option (to reset to normal behavior)
-            DaggerfallUnity.Instance.Option_CombineRDB = true;
-
-            // put all objects inside gameobjectGeometry in layer "Automap"
-            SetLayerRecursively(gameobjectGeometry, layerAutomap);
-            gameobjectGeometry.transform.SetParent(gameobjectAutomap.transform);            
-
-            // inject all materials of automap geometry with automap shader and reset MeshRenderer enabled state (this is used for the discovery mechanism)
-            InjectMeshAndMaterialProperties();
-
-            //oldGeometryName = newGeometryName;
-        }
-
-        /// <summary>
-        /// creates the automap camera if not present and sets camera default settings, registers camera to compass
-        /// </summary>
-        private void CreateAutomapCamera()
-        {
-            if (!cameraAutomap)
-            {
-                gameObjectCameraAutomap = new GameObject("CameraAutomap");
-                cameraAutomap = gameObjectCameraAutomap.AddComponent<Camera>();
-                cameraAutomap.clearFlags = CameraClearFlags.SolidColor;
-                cameraAutomap.cullingMask = 1 << layerAutomap;
-                cameraAutomap.renderingPath = RenderingPath.Forward;
-                cameraAutomap.nearClipPlane = 0.7f;
-                cameraAutomap.farClipPlane = 5000.0f;
-                gameObjectCameraAutomap.transform.SetParent(gameobjectAutomap.transform);
-            }
-        }
-
-        /// <summary>
-        /// creates (if not present) automap lights that light the automap level geometry
-        /// </summary>
-        private void CreateLightsForAutomapGeometry()
-        {
-            if (!gameobjectAutomapKeyLight)
-            {
-                gameobjectAutomapKeyLight = new GameObject("AutomapKeyLight");
-                gameobjectAutomapKeyLight.transform.rotation = Quaternion.Euler(50.0f, 270.0f, 0.0f);
-                Light keyLight = gameobjectAutomapKeyLight.AddComponent<Light>();
-                keyLight.type = LightType.Directional;
-                keyLight.cullingMask = 1 << layerAutomap;
-                gameobjectAutomapKeyLight.transform.SetParent(gameobjectAutomap.transform);
-            }
-
-            if (!gameobjectAutomapFillLight)
-            {
-                gameobjectAutomapFillLight = new GameObject("AutomapFillLight");
-                gameobjectAutomapFillLight.transform.rotation = Quaternion.Euler(50.0f, 126.0f, 0.0f);
-                Light fillLight = gameobjectAutomapFillLight.AddComponent<Light>();
-                fillLight.type = LightType.Directional;
-                fillLight.cullingMask = 1 << layerAutomap;
-                gameobjectAutomapFillLight.transform.SetParent(gameobjectAutomap.transform);
-            }
-
-            if (!gameobjectAutomapBackLight)
-            {
-                gameobjectAutomapBackLight = new GameObject("AutomapBackLight");
-                gameobjectAutomapBackLight.transform.rotation = Quaternion.Euler(50.0f, 0.0f, 0.0f);
-                Light backLight = gameobjectAutomapBackLight.AddComponent<Light>();
-                backLight.type = LightType.Directional;
-                backLight.cullingMask = 1 << layerAutomap;
-                gameobjectAutomapBackLight.transform.SetParent(gameobjectAutomap.transform);
-            }
-
-            if (GameManager.Instance.IsPlayerInsideBuilding)
-            {
-                Light keyLight = gameobjectAutomapKeyLight.GetComponent<Light>();
-                Light fillLight = gameobjectAutomapFillLight.GetComponent<Light>();
-                Light backLight = gameobjectAutomapBackLight.GetComponent<Light>();
-
-                keyLight.intensity = 1.0f;
-                fillLight.intensity = 0.6f;
-                backLight.intensity = 0.2f;
-            }
-            else if ((GameManager.Instance.IsPlayerInsideDungeon) || (GameManager.Instance.IsPlayerInsideCastle))
-            {
-                Light keyLight = gameobjectAutomapKeyLight.GetComponent<Light>();
-                Light fillLight = gameobjectAutomapFillLight.GetComponent<Light>();
-                Light backLight = gameobjectAutomapBackLight.GetComponent<Light>();
-
-                keyLight.intensity = 0.9f;
-                fillLight.intensity = 0.7f;
-                backLight.intensity = 0.5f;
-            }
-        }
-
-        /// <summary>
-        /// saves discovery state to object automapGeometryInteriorState
-        /// this class is mapping the hierarchy inside the GameObject gameObjectGeometry in such way
-        /// that the MeshRenderer enabled state for objects in the 3rd hierarchy level (which are the actual models)
-        /// is matching value of field "discovered" in AutomapGeometryBlockState.AutomapGeometryBlockElementState.AutomapGeometryModelState
-        /// </summary>
-        private void SaveStateAutomapInterior()
-        {
-            if (!gameobjectGeometry)
-              return;
-        
-            Transform interiorBlock = gameobjectGeometry.transform.GetChild(0); // building interior should only have one block - so get it
-            automapGeometryInteriorState = new AutomapGeometryBlockState();
-            automapGeometryInteriorState.blockName = interiorBlock.name;
-
-            List<AutomapGeometryBlockElementState> blockElements = new List<AutomapGeometryBlockElementState>();
-
-            foreach (Transform currentTransformModel in interiorBlock.transform)
-            {
-                AutomapGeometryBlockElementState blockElement = new AutomapGeometryBlockElementState();
-
-                List<AutomapGeometryModelState> models = new List<AutomapGeometryModelState>();
-                foreach (Transform currentTransformMesh in currentTransformModel.transform)
-                {
-                    AutomapGeometryModelState model = new AutomapGeometryModelState();
-                    MeshRenderer meshRenderer = currentTransformMesh.GetComponent<MeshRenderer>();
-                    if ((meshRenderer) && (meshRenderer.enabled))
-                    {
-                        model.discovered = true;
-                        model.visitedInThisRun = !meshRenderer.materials[0].IsKeywordEnabled("RENDER_IN_GRAYSCALE"); // all materials of model have the same setting - so just material[0] is tested
-                    }
-                    else
-                    {
-                        model.discovered = false;
-                        model.visitedInThisRun = false;
-                    }
-                    models.Add(model);
-                }
-
-                blockElement.models = models;
-                blockElements.Add(blockElement);
-            }
-            automapGeometryInteriorState.blockElements = blockElements;
-        }
-
-        /// <summary>
-        /// saves discovery state to object automapDungeonState
-        /// this class is mapping the hierarchy inside the GameObject gameObjectGeometry in such way
-        /// that the MeshRenderer enabled state for objects in the 4th hierarchy level (which are the actual models)
-        /// is matching value of field "discovered" in AutomapDungeonState.AutomapGeometryBlockState.AutomapGeometryBlockElementState.AutomapGeometryModelState
-        /// dictionary of dungeon states of visited dungeons is then updated (which is used for save game mechanism)
-        /// </summary>
-        private void SaveStateAutomapDungeon(bool forceSaveOfDungeonDiscoveryState)
-        {
-            if ((numberOfDungeonMemorized == 0)&&(!GameManager.Instance.IsPlayerInside)) // if discovery state of no dungeon has to be remembered, clear dictionary and skip the rest of this function
-            {
-                dictAutomapDungeonsDiscoveryState.Clear();
-                return;
-            }
-
-            if ((!GameManager.Instance.IsPlayerInside)&&(!forceSaveOfDungeonDiscoveryState) || // if player is outside just skip this function
-                gameobjectGeometry == null)                                                    // also skip if object geomtry not initialised
-            {
-                return;
-            }
-
-            int updatedNumberOfDungeonMemorized = numberOfDungeonMemorized;
-            if ((numberOfDungeonMemorized == 0) && (GameManager.Instance.IsPlayerInside))
-            {
-                updatedNumberOfDungeonMemorized = 1;
-            }
-
-            Transform gameObjectGeometryDungeon = gameobjectGeometry.transform.GetChild(0);
-            automapDungeonState = new AutomapDungeonState();
-            automapDungeonState.locationName = gameObjectGeometryDungeon.name;
-            automapDungeonState.entranceDiscovered = ((gameobjectBeaconEntrancePosition) && (gameobjectBeaconEntrancePosition.activeSelf)); // get entrance marker discovery state
-            automapDungeonState.timeInSecondsLastVisited = DaggerfallUnity.Instance.WorldTime.DaggerfallDateTime.ToSeconds();
-            automapDungeonState.blocks = new List<AutomapGeometryBlockState>();
-
-            foreach (Transform currentBlock in gameObjectGeometryDungeon.transform)
-            {
-                AutomapGeometryBlockState automapGeometryBlockState = new AutomapGeometryBlockState();
-                automapGeometryBlockState.blockName = currentBlock.name;
-
-                List<AutomapGeometryBlockElementState> blockElements = new List<AutomapGeometryBlockElementState>();
-
-                foreach (Transform currentTransformModel in currentBlock.transform)
-                {
-                    AutomapGeometryBlockElementState blockElement = new AutomapGeometryBlockElementState();
-
-                    List<AutomapGeometryModelState> models = new List<AutomapGeometryModelState>();
-                    foreach (Transform currentTransformMesh in currentTransformModel.transform)
-                    {
-                        AutomapGeometryModelState model = new AutomapGeometryModelState();
-                        MeshRenderer meshRenderer = currentTransformMesh.GetComponent<MeshRenderer>();
-                        if ((meshRenderer) && (meshRenderer.enabled))
-                        {
-                            model.discovered = true;
-                            model.visitedInThisRun = !meshRenderer.materials[0].IsKeywordEnabled("RENDER_IN_GRAYSCALE"); // all materials of model have the same setting - so just material[0] is tested
-                        }
-                        else
-                        {
-                            model.discovered = false;
-                            model.visitedInThisRun = false;
-                        }
-                        models.Add(model);
-                    }
-
-                    blockElement.models = models;
-                    blockElements.Add(blockElement);
-                }
-                automapGeometryBlockState.blockElements = blockElements;
-                automapDungeonState.blocks.Add(automapGeometryBlockState);
-            }
-
-            // store list of user note markers
-            automapDungeonState.listUserNoteMarkers = new SortedList<int, NoteMarker>(listUserNoteMarkers);
-
-            // store list of teleporter connections
-            automapDungeonState.dictTeleporterConnections = new Dictionary<string, TeleporterConnection>(dictTeleporterConnections);
-
-            // replace or add discovery state for current dungeon
-            DFLocation dfLocation = GameManager.Instance.PlayerGPS.CurrentLocation;
-            string locationStringIdentifier = string.Format("{0}/{1}", dfLocation.RegionName, dfLocation.Name);
-            if (dictAutomapDungeonsDiscoveryState.ContainsKey(locationStringIdentifier))
-            {
-                dictAutomapDungeonsDiscoveryState[locationStringIdentifier] = automapDungeonState;
-            }
-            else
-            {
-                dictAutomapDungeonsDiscoveryState.Add(locationStringIdentifier, automapDungeonState);
-            }
-
-            // make list out of dictionary and sort by last time visited - then get rid of dungeons in dictionary that weren't visited lately
-            List<KeyValuePair<string, AutomapDungeonState>> sortedList = new List<KeyValuePair<string, AutomapDungeonState>>(dictAutomapDungeonsDiscoveryState);
-            sortedList.Sort(
-                delegate (KeyValuePair<string, AutomapDungeonState> firstPair,
-                KeyValuePair<string, AutomapDungeonState> nextPair)
-                {
-                    return nextPair.Value.timeInSecondsLastVisited.CompareTo(firstPair.Value.timeInSecondsLastVisited);
-                }
-            );
-
-            //if there are more dungeons remembered than allowed - get rid of dungeons in dictionary that weren't visited lately
-            if (sortedList.Count > updatedNumberOfDungeonMemorized)
-            {
-                ulong timeInSecondsLimit = sortedList[updatedNumberOfDungeonMemorized - 1].Value.timeInSecondsLastVisited;
-
-                foreach (KeyValuePair<string, AutomapDungeonState> entry in sortedList) // use sorted list and iterate over it - remove elements of dictionary
-                {
-                    if (entry.Value.timeInSecondsLastVisited < timeInSecondsLimit)
-                    {
-                        dictAutomapDungeonsDiscoveryState.Remove(entry.Key); // remove this dungeon's entry from dictionary
-                    }
-                }
-            }
-
-        }
-
-        void UpdateMeshRendererInteriorState(ref MeshRenderer meshRenderer, AutomapGeometryBlockState automapGeometryInteriorState, int indexElement, int indexModel, bool forceNotVisitedInThisRun)
-        {
-            if (automapGeometryInteriorState.blockElements[indexElement].models[indexModel].discovered == true)
-            {
-                meshRenderer.enabled = true;
-
-                if ((!forceNotVisitedInThisRun)&&(automapGeometryInteriorState.blockElements[indexElement].models[indexModel].visitedInThisRun))
-                {
-                    Material[] materials = meshRenderer.materials;
-                    foreach (Material mat in meshRenderer.materials)
-                    {
-                        mat.DisableKeyword("RENDER_IN_GRAYSCALE");
-                    }
-                    meshRenderer.materials = materials;
-                }
-                else
-                {
-                    Material[] materials = meshRenderer.materials;
-                    foreach (Material mat in meshRenderer.materials)
-                    {
-                        mat.EnableKeyword("RENDER_IN_GRAYSCALE");
-                    }
-                    meshRenderer.materials = materials;
-                }
-            }
-            else
-            {
-                meshRenderer.enabled = false;
-            }
-        }
-
-        /// <summary>
-        /// restores discovery state from automapGeometryInteriorState onto gameobjectGeometry
-        /// this class is mapping the value of field "discovered" (AutomapGeometryBlockState.AutomapGeometryBlockElementState.AutomapGeometryModelState)
-        /// inside object automapGeometryInteriorState to the objects inside the 3rd hierarchy level of GameObject gameObjectGeometry (which are the actual models)
-        /// in such way that the MeshRenderer enabled state for these objects match the value of field "discovered"
-        /// </summary>
-        /// <param name="forceNotVisitedInThisRun"> if set to true geometry is restored and its state is forced to not being visited in this run </param>
-        private void RestoreStateAutomapInterior(bool forceNotVisitedInThisRun = false)
-        {
-            Transform interiorBlock = gameobjectGeometry.transform.GetChild(0);
-
-            if (automapGeometryInteriorState == null)
-                return;
-
-            if (interiorBlock.name != automapGeometryInteriorState.blockName)
-                return;
-
-            for (int indexElement = 0; indexElement < interiorBlock.childCount; indexElement++)
-            {
-                Transform currentTransformElement = interiorBlock.GetChild(indexElement);
-
-                for (int indexModel = 0; indexModel < currentTransformElement.childCount; indexModel++)
-                {
-                    Transform currentTransformModel = currentTransformElement.GetChild(indexModel);
-
-                    MeshRenderer meshRenderer = currentTransformModel.GetComponent<MeshRenderer>();
-                    if (meshRenderer)
-                    {
-                        UpdateMeshRendererInteriorState(ref meshRenderer, automapGeometryInteriorState, indexElement, indexModel, forceNotVisitedInThisRun);
-                    }
-                }
-            }
-
-            DestroyUserMarkerNotes();
-            DestroyTeleporterMarkers();
-        }
-
-        void UpdateMeshRendererDungeonState(ref MeshRenderer meshRenderer, AutomapDungeonState automapDungeonState, int indexBlock, int indexElement, int indexModel, bool forceNotVisitedInThisRun)
-        {
-            if (automapDungeonState.blocks[indexBlock].blockElements[indexElement].models[indexModel].discovered == true)
-            {
-                meshRenderer.enabled = true;
-
-                if ((!forceNotVisitedInThisRun)&&(automapDungeonState.blocks[indexBlock].blockElements[indexElement].models[indexModel].visitedInThisRun))
-                {
-                    Material[] materials = meshRenderer.materials;
-                    foreach (Material mat in meshRenderer.materials)
-                    {
-                        mat.DisableKeyword("RENDER_IN_GRAYSCALE");
-                    }
-                    meshRenderer.materials = materials;
-                }
-                else
-                {
-                    Material[] materials = meshRenderer.materials;
-                    foreach (Material mat in meshRenderer.materials)
-                    {
-                        mat.EnableKeyword("RENDER_IN_GRAYSCALE");
-                    }
-                    meshRenderer.materials = materials;
-                }
-            }
-            else
-            {
-                meshRenderer.enabled = false;
-            }
-        }
-
-        /// <summary>
-        /// restores discovery state from automapDungeonState onto gameobjectGeometry
-        /// automapDungeonState is loaded from dictionary of dungeon states of visited dungeons
-        /// this class is mapping the value of field "discovered" (AutomapDungeonState.AutomapGeometryBlockState.AutomapGeometryBlockElementState.AutomapGeometryModelState)
-        /// inside object automapDungeonState to the objects inside the 4th hierarchy level of GameObject gameObjectGeometry (which are the actual models)
-        /// in such way that the MeshRenderer enabled state for these objects match the value of field "discovered"
-        /// </summary>
-        /// <param name="forceNotVisitedInThisRun"> if set to true geometry is restored and its state is forced to not being visited in this run </param>
-        private void RestoreStateAutomapDungeon(bool forceNotVisitedInThisRun = false)
-        {
-            Transform location = gameobjectGeometry.transform.GetChild(0);
-
-            HideAll(); // clear discovery state of geometry as initial starting point
-
-            // make sure no user note markers are left over from previous dungeon run
-            DestroyUserMarkerNotes();
-            // make sure no teleporter markers are left over from previous dungeon run
-            DestroyTeleporterMarkers();
-
-            DFLocation dfLocation = GameManager.Instance.PlayerGPS.CurrentLocation;
-            string locationStringIdentifier = string.Format("{0}/{1}", dfLocation.RegionName, dfLocation.Name);
-            if (dictAutomapDungeonsDiscoveryState.ContainsKey(locationStringIdentifier))
-            {
-                automapDungeonState = dictAutomapDungeonsDiscoveryState[locationStringIdentifier];
-            }
-            else
-            {
-                automapDungeonState = null;                
-            }
-
-            if (automapDungeonState == null)
-                return;
-
-            gameobjectBeaconEntrancePosition.SetActive(automapDungeonState.entranceDiscovered); // set entrance marker discovery state         
-
-            if (location.name != automapDungeonState.locationName)
-                return;
-
-            for (int indexBlock = 0; indexBlock < location.childCount; indexBlock++)
-            {
-                Transform currentBlock = location.GetChild(indexBlock);
-
-                if (currentBlock.name != automapDungeonState.blocks[indexBlock].blockName)
-                    return;
-
-                for (int indexElement = 0; indexElement < currentBlock.childCount; indexElement++)
-                {
-                    Transform currentTransformElement = currentBlock.GetChild(indexElement);
-
-                    for (int indexModel = 0; indexModel < currentTransformElement.childCount; indexModel++)
-                    {
-                        Transform currentTransformModel = currentTransformElement.GetChild(indexModel);
-
-                        MeshRenderer meshRenderer = currentTransformModel.GetComponent<MeshRenderer>();
-                        if (meshRenderer)
-                        {
-                            UpdateMeshRendererDungeonState(ref meshRenderer, automapDungeonState, indexBlock, indexElement, indexModel, forceNotVisitedInThisRun);
-                        }
-                    }
-                }
-            }
-
-            // (try to) load user note markers
-            var loadedListUserNoteMarkers = automapDungeonState.listUserNoteMarkers;
-            if (loadedListUserNoteMarkers != null)
-                listUserNoteMarkers = loadedListUserNoteMarkers; //new SortedList<int, NoteMarker>(loadedListUserNoteMarkers);
-
-            foreach (var userNoteMarker in listUserNoteMarkers)
-            {
-                CreateUserMarker(userNoteMarker.Key, userNoteMarker.Value.position);
-            }
-
-            // (try to) load teleporter connections (creation of teleporter gameobjects for map is done on map open (UpdateAutomapStateOnWindowPush))
-            var loadedDictTeleporterConnections = automapDungeonState.dictTeleporterConnections; // new Dictionary<string, TeleporterConnection>(automapDungeonState.dictTeleporterConnections);
-            if (loadedDictTeleporterConnections != null)
-                dictTeleporterConnections = loadedDictTeleporterConnections;
-        }
-
-        /// <summary>
-        /// reveals complete dungeon (including disconnected dungeon segments) on automap
-        /// </summary>
-        private void RevealAll()
-        {
-            if (!gameobjectGeometry)
-                return;
-            MeshRenderer[] meshRenderers = gameobjectGeometry.GetComponentsInChildren<MeshRenderer>(true);
-            foreach (MeshRenderer meshRenderer in meshRenderers)
-            {
-                meshRenderer.enabled = true;
-                Material[] materials = meshRenderer.materials;
-                foreach (Material mat in meshRenderer.materials)
-                {
-                    mat.DisableKeyword("RENDER_IN_GRAYSCALE");
-                }
-                meshRenderer.materials = materials;
-            }
-
-            // so set the entrance beacon to active (discovered)
-            gameobjectBeaconEntrancePosition.SetActive(true);
-        }
-
-        /// <summary>
-        /// hides complete dungeon on automap
-        /// </summary>
-        public void HideAll()
-        {
-            if (!gameobjectGeometry)
-                return;
-            MeshRenderer[] meshRenderers = gameobjectGeometry.GetComponentsInChildren<MeshRenderer>(true);
-            foreach (MeshRenderer meshRenderer in meshRenderers)
-            {
-                meshRenderer.enabled = false;
-            }
-
-            // so set the entrance beacon to active=false (undiscovered)
-            gameobjectBeaconEntrancePosition.SetActive(false);
-        }
-
-        /// <summary>
-        /// The percentage of dungeon explored.
-        /// </summary>
-        public int ExploredPercentage()
-        {
-            int explored = 0;
-            if (!gameobjectGeometry)
-                return explored;
-            MeshRenderer[] meshRenderers = gameobjectGeometry.GetComponentsInChildren<MeshRenderer>(true);
-            foreach (MeshRenderer meshRenderer in meshRenderers)
-                if (meshRenderer.enabled)
-                    explored++;
-
-            return (int)(((double) explored / meshRenderers.Length) * 100);
-        }
-
-        void InitWhenInInteriorOrDungeon(StaticDoor? door = null, bool initFromLoadingSave = false)
-        {
-            if ((GameManager.Instance.IsPlayerInsideBuilding) && (door.HasValue))
-            {
-                CreateIndoorGeometryForAutomap(door.Value);
-                RestoreStateAutomapDungeon(true);
-                resetAutomapSettingsFromExternalScript = true; // set flag so external script (DaggerfallAutomapWindow) can pull flag and reset automap values on next window push
-
-                SetActivationStateOfMapObjects(false);
-            }
-            else if ((GameManager.Instance.IsPlayerInsideDungeon) || (GameManager.Instance.IsPlayerInsideCastle))
-            {
-                CreateDungeonGeometryForAutomap();
-                RestoreStateAutomapDungeon(!initFromLoadingSave); // if a save game was loaded, do not reset the revisited state (don't set parameter forceNotVisitedInThisRun to true)
-                resetAutomapSettingsFromExternalScript = true; // set flag so external script (DaggerfallAutomapWindow) can pull flag and reset automap values on next window push
-
-                SetActivationStateOfMapObjects(false);
-            }
-            else
-            {
-                Debug.LogError("Error in function InitWhenInInteriorOrDungeon: reached forbidden control flow point");
-            }
-        }
-
-        void UserNote_OnGotUserInput(DaggerfallInputMessageBox sender, string input)
-        {
-            listUserNoteMarkers[idOfUserMarkerNoteToBeChanged].note = input;
-            messageboxUserNote = null;
-        }
-
-        #endregion
-
-        #region events
-
-        private void OnTransitionToInterior(PlayerEnterExit.TransitionEventArgs args)
-        {
-            InitWhenInInteriorOrDungeon(args.StaticDoor);
-        }
-
-        private void OnTransitionToDungeonInterior(PlayerEnterExit.TransitionEventArgs args)
-        {
-            InitWhenInInteriorOrDungeon(null, false);
-        }
-
-        private void OnTransitionToExterior(PlayerEnterExit.TransitionEventArgs args)
-        {
-            SaveStateAutomapInterior();
-            DestroyBeacons();
-        }
-
-        private void OnTransitionToDungeonExterior(PlayerEnterExit.TransitionEventArgs args)
-        {
-            SaveStateAutomapDungeon(true);
-            DestroyBeacons();
-        }
-
-        void OnLoadEvent(SaveData_v1 saveData)
-        {
-            DestroyBeacons();
-
-            if (GameManager.Instance.IsPlayerInside)
-            {
-                StaticDoor[] exteriorDoors = saveData.playerData.playerPosition.exteriorDoors;
-                StaticDoor? door = null;
-                if (exteriorDoors != null)
-                {
-                    door = exteriorDoors[0];
-                }
-                InitWhenInInteriorOrDungeon(door, true);
-            }
-        }
-
-        void OnNewGame()
-        {
-            // destroy automap geometry and beacons so that update function will create new automap geometry on its first iteration when a game has started
-            if (gameobjectGeometry != null)
-            {
-                UnityEngine.Object.Destroy(gameobjectGeometry);
-                gameobjectGeometry = null;
-            }
-            DestroyBeacons();
-            DestroyUserMarkerNotes();
-            DestroyTeleporterMarkers();
-        }
-
-        void OnTeleportAction(GameObject triggerObj, GameObject nextObj)
-        {
-            TeleporterConnection connection = new TeleporterConnection();
-            connection.teleporterEntrance = new TeleporterTransform(triggerObj.transform, (Vector3.up * 1.0f));
-            connection.teleporterExit = new TeleporterTransform(nextObj.transform, (Vector3.up * 0.2f));
-            if (!dictTeleporterConnections.ContainsKey(connection.ToString()))
-                dictTeleporterConnections.Add(connection.ToString(), connection);
-        }
-
-        #endregion
-
-        #region console_commands
-
-        public static class AutoMapConsoleCommands
-        {
-            public static void RegisterCommands()
-            {
-                try
-                {
-                    ConsoleCommandsDatabase.RegisterCommand(RevealAll.name, RevealAll.description, RevealAll.usage, RevealAll.Execute);
-                    ConsoleCommandsDatabase.RegisterCommand(HideAll.name, HideAll.description, HideAll.usage, HideAll.Execute);
-                    ConsoleCommandsDatabase.RegisterCommand(DebugTeleportMode.name, DebugTeleportMode.description, DebugTeleportMode.usage, DebugTeleportMode.Execute);                    
-                }
-                catch (System.Exception ex)
-                {
-                    DaggerfallUnity.LogMessage(ex.Message, true);
-                }
-            }
-
-            private static class RevealAll
-            {
-                public static readonly string name = "map_revealall";
-                public static readonly string description = "Reveals entire map (including disconnected dungeon segments) on automap";
-                public static readonly string usage = "map_revealall";
-
-
-                public static string Execute(params string[] args)
-                {
-                    if (!GameManager.Instance.IsPlayerInside)
-                    {
-                        return "this command only has an effect when inside a dungeon";
-                    }
-
-                    Automap daggerfallAutomap = Automap.instance;
-                    if (daggerfallAutomap == null)
-                    {
-                        return "Automap instance not found";
-                    }
-
-                    daggerfallAutomap.RevealAll();
-                    return "dungeon has been completely revealed on the automap";
-                }
-            }
-
-            private static class HideAll
-            {
-                public static readonly string name = "map_hideall";
-                public static readonly string description = "Hides entire map";
-                public static readonly string usage = "map_hideall";
-
-
-                public static string Execute(params string[] args)
-                {
-                    if (!GameManager.Instance.IsPlayerInside)
-                    {
-                        return "this command only has an effect when inside a dungeon";
-                    }
-
-                    Automap automap = Automap.instance;
-                    if (automap == null)
-                    {
-                        return "Automap instance not found";
-                    }
-
-                    automap.HideAll();
-
-                    return "hide complete on automap";
-                }
-
-            }
-
-            private static class DebugTeleportMode
-            {
-                public static readonly string name = "map_teleportmode";
-                public static readonly string description = "toggles (enables or disables) debug teleport mode (Control+Shift+Left Mouse Click on a dungeon segment will teleport player to it)";
-                public static readonly string usage = "map_teleportmode";
-
-
-                public static string Execute(params string[] args)
-                {
-                    Automap daggerfallAutomap = Automap.instance;
-                    if (daggerfallAutomap == null)
-                    {
-                        return "Automap instance not found";
-                    }
-
-                    bool oldDebugTeleportMode = daggerfallAutomap.DebugTeleportMode;
-                    daggerfallAutomap.DebugTeleportMode = !oldDebugTeleportMode;
-                    if (daggerfallAutomap.DebugTeleportMode == true)
-                        return "debug teleport mode has been enabled";
-                    else
-                        return "debug teleport mode has been disabled";
-                }
-            }
-
-
-        }
-
-        #endregion
-    }
-
-    #region class extensions
-    /// <summary>
-    /// extension for SortedList class - we want to reuse id's if list items have been deleted from the list and thus the id is free - so we need to have a function that supports this
-    /// </summary>
-    public static class SortedListExtensions
-    {
-        ///Add item to next (lowest free) numeric key in SortedList, returns id (key) of the newly added item
-        public static int AddNext<T>(this SortedList<int, T> sortedList, T item)
-        {
-            int key = 0;
-            int count = sortedList.Count;
-
-            int counter = 0;
-            do
-            {
-                if (count == 0) break;
-                int nextKeyInList = sortedList.Keys[counter++];
-
-                if (key != nextKeyInList) break;
-
-                key = nextKeyInList + 1;
-
-                if (count == 1 || counter == count) break;
-
-
-                if (key != sortedList.Keys[counter])
-                    break;
-
-            } while (true);
-
-            sortedList.Add(key, item);
-            return key;
-        }
-
-    }
-
-    #endregion
->>>>>>> c747c04f
 }